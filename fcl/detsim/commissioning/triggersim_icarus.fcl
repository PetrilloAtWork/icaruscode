--- conflicted
+++ resolved
@@ -14,11 +14,7 @@
 # cryostat 0 ("east module") and only cryostat 1 ("west module").
 # Also, for each configuration, several trigger patterns are simulated including
 # single window requirements (M1 to M6), main and opposite window (M3O3 to M6O6)
-<<<<<<< HEAD
 # and total of main and opposite window (S3, S5, S8, S10, S15).
-=======
-# and total of main and opposite window (M2S4, M4S8, M5S10, M6S12).
->>>>>>> 07ccd103
 #
 #
 # The steps are:
@@ -137,10 +133,11 @@
   { inMainWindow: 4   inOppositeWindow: 4 },
   { inMainWindow: 5   inOppositeWindow: 5 },
   { inMainWindow: 6   inOppositeWindow: 6 },
-  { inMainWindow: 2   sumOfOppositeWindows:  4 },
+  { inMainWindow: 2   sumOfOppositeWindows:  3 },
+  { inMainWindow: 3   sumOfOppositeWindows:  5 },
   { inMainWindow: 4   sumOfOppositeWindows:  8 },
   { inMainWindow: 5   sumOfOppositeWindows: 10 },
-  { inMainWindow: 6   sumOfOppositeWindows: 12 }
+  { inMainWindow: 8   sumOfOppositeWindows: 15 }
 ] # SlidingWindowTriggerPatternsWindowPair
 
 
@@ -376,19 +373,11 @@
     # trigger simulation: tiling
     simTiledORM1, simTiledORM2, simTiledORM3, simTiledORM4, simTiledORM5, simTiledORM6,
     simTiledORM3O3, simTiledORM4O4, simTiledORM5O5, simTiledORM6O6,
-<<<<<<< HEAD
     simTiledORS3, simTiledORS5, simTiledORS8, simTiledORS10, simTiledORS15,
     # trigger simulation: sliding
     simSlidingORM1, simSlidingORM2, simSlidingORM3, simSlidingORM4, simSlidingORM5, simSlidingORM6,
     simSlidingORM3O3, simSlidingORM4O4, simSlidingORM5O5, simSlidingORM6O6,
     simSlidingORS3, simSlidingORS5, simSlidingORS8, simSlidingORS10, simSlidingORS15
-=======
-    simTiledORM2S4, simTiledORM4S8, simTiledORM5S10, simTiledORM6S12,
-    # trigger simulation: sliding
-    simSlidingORM1, simSlidingORM2, simSlidingORM3, simSlidingORM4, simSlidingORM5, simSlidingORM6,
-    simSlidingORM3O3, simSlidingORM4O4, simSlidingORM5O5, simSlidingORM6O6,
-    simSlidingORM2S4, simSlidingORM4S8, simSlidingORM5S10, simSlidingORM6S12
->>>>>>> 07ccd103
     ]
   
   plotsOR:  [
@@ -513,7 +502,6 @@
   Pattern: @local::SlidingWindowTriggerPatternsWindowPair[5]  # M6O6
 }
 
-<<<<<<< HEAD
 physics.producers.simTiledORS3: {
   @table::physics.producers.simTiledORM1
   Pattern: @local::SlidingWindowTriggerPatternsWindowPair[6]  # S3
@@ -522,39 +510,21 @@
 physics.producers.simTiledORS5: {
   @table::physics.producers.simTiledORM1
   Pattern: @local::SlidingWindowTriggerPatternsWindowPair[7]  # S5
-=======
-physics.producers.simTiledORM2S4: {
-  @table::physics.producers.simTiledORM1
-  Pattern: @local::SlidingWindowTriggerPatternsWindowPair[6]  # M2S4
->>>>>>> 07ccd103
 }
 
 physics.producers.simTiledORS8: {
   @table::physics.producers.simTiledORM1
-<<<<<<< HEAD
   Pattern: @local::SlidingWindowTriggerPatternsWindowPair[8]  # S8
-=======
-  Pattern: @local::SlidingWindowTriggerPatternsWindowPair[7]  # M4S8
->>>>>>> 07ccd103
 }
 
 physics.producers.simTiledORS10: {
   @table::physics.producers.simTiledORM1
-<<<<<<< HEAD
   Pattern: @local::SlidingWindowTriggerPatternsWindowPair[9]  # S10
 }
 
 physics.producers.simTiledORS15: {
   @table::physics.producers.simTiledORM1
   Pattern: @local::SlidingWindowTriggerPatternsWindowPair[10]  # S15
-=======
-  Pattern: @local::SlidingWindowTriggerPatternsWindowPair[8]  # M5S10
-}
-
-physics.producers.simTiledORM6S12: {
-  @table::physics.producers.simTiledORM1
-  Pattern: @local::SlidingWindowTriggerPatternsWindowPair[9]  # M6S12
->>>>>>> 07ccd103
 }
 
 physics.producers.simSlidingORM1: {
@@ -607,7 +577,6 @@
   Pattern: @local::SlidingWindowTriggerPatternsWindowPair[5]  # M6O6
 }
 
-<<<<<<< HEAD
 physics.producers.simSlidingORS3: {
   @table::physics.producers.simSlidingORM1
   Pattern: @local::SlidingWindowTriggerPatternsWindowPair[6]  # S3
@@ -616,39 +585,21 @@
 physics.producers.simSlidingORS5: {
   @table::physics.producers.simSlidingORM1
   Pattern: @local::SlidingWindowTriggerPatternsWindowPair[7]  # S5
-=======
-physics.producers.simSlidingORM2S4: {
-  @table::physics.producers.simSlidingORM1
-  Pattern: @local::SlidingWindowTriggerPatternsWindowPair[6]  # M2S4
->>>>>>> 07ccd103
 }
 
 physics.producers.simSlidingORS8: {
   @table::physics.producers.simSlidingORM1
-<<<<<<< HEAD
   Pattern: @local::SlidingWindowTriggerPatternsWindowPair[8]  # S8
-=======
-  Pattern: @local::SlidingWindowTriggerPatternsWindowPair[7]  # M4S8
->>>>>>> 07ccd103
 }
 
 physics.producers.simSlidingORS10: {
   @table::physics.producers.simSlidingORM1
-<<<<<<< HEAD
   Pattern: @local::SlidingWindowTriggerPatternsWindowPair[9]  # S10
 }
 
 physics.producers.simSlidingORS15: {
   @table::physics.producers.simSlidingORM1
   Pattern: @local::SlidingWindowTriggerPatternsWindowPair[10]  # S15
-=======
-  Pattern: @local::SlidingWindowTriggerPatternsWindowPair[8]  # M5S10
-}
-
-physics.producers.simSlidingORM6S12: {
-  @table::physics.producers.simSlidingORM1
-  Pattern: @local::SlidingWindowTriggerPatternsWindowPair[9]  # M6S12
->>>>>>> 07ccd103
 }
 
 
