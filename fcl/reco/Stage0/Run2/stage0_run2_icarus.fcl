--- conflicted
+++ resolved
@@ -18,24 +18,15 @@
 # Drop all output from the TPC decoder stage
 # Drop all output from the 1D deconvolution stage
 # Drop the recob::Wire output from the roifinder (but keep the ChannelROIs)
-<<<<<<< HEAD
 # Keep the Trigger fragment
 outputs.rootOutput.outputCommands: [
     "keep *_*_*_*", 
-    "drop *_*_*_DAQ*", 
+    "drop *_*_*_DAQ*",
+    "drop *_ophituncorrected_*_*",
     "drop *_daqTPCROI_*_*", 
     "drop *_decon1droi_*_*", 
     "drop recob::Wire*_roifinder_*_*",
     "keep *_daq_ICARUSTriggerV*_*"]
-=======
-outputs.rootOutput.outputCommands:         ["keep *_*_*_*", 
-                                            "drop *_*_*_DAQ*", 
-                                            "drop *_ophituncorrected_*_*",
-                                            "drop *_daqTPCROI_*_*", 
-                                            "drop *_decon1droi_*_*", 
-                                            "drop recob::Wire*_roifinder_*_*" 
-                                           ]
->>>>>>> 802aa144
 
 ## Modify the event selection for the purity analyzers
 physics.analyzers.purityinfoana0.SelectEvents:    [ path ]
