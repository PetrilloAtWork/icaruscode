##
##  ICARUS definitions for the second stage (stage1) of data processing
##  modeled on standard version
##

#include "services_common_icarus.fcl"

#include "cluster_icarus.fcl"
#include "trackfindermodules_icarus.fcl"
#include "showerfindermodules_icarus.fcl"
#include "icarus_flashfinder.fcl"
#include "icarus_trackcalo_skimmer.fcl"
#include "icarus_opana_modules.fcl"
#include "icarus_FilterNumberTPCHits.fcl"
### JCZ: Add simple flashmatch to this area
#include "flashmatch_simple_icarus.fcl"
#include "crttrackproducer_icarus.fcl"
#include "crtbacktracker_icarus.fcl"
#include "crtt0matchingalg_icarus.fcl"
#include "crtt0producer_icarus.fcl"
#include "supera_modules.fcl"

BEGIN_PROLOG

### This is the complete list of all producers! ###
icarus_stage1_producers:
{
  ### Cluster3D
  cluster3DCryoW:                 @local::icarus_cluster3d
  cluster3DCryoE:                 @local::icarus_cluster3d

  ### pandora
  pandoraGausCryoW:               @local::icarus_pandora
  pandoraTrackGausCryoW:          @local::icarus_pandoraTrackCreation
  pandoraGausCryoE:               @local::icarus_pandora
  pandoraTrackGausCryoE:          @local::icarus_pandoraTrackCreation

  ### PM algorithm for pandora
  pandoraKalmanTrackGausCryoW:    @local::icarus_pandora_kalmantrack
  pandoraKalmanTrackGausCryoE:    @local::icarus_pandora_kalmantrack

  ### Showers
  SBNShowerGausCryoW:             @local::icarus_pandorashower_3dTraj
  SBNShowerGausCryoE:             @local::icarus_pandorashower_3dTraj

  # pandora CALO and PID
#  pandoraGausCaloCryoW:		      @local::icarus_calomc
#  pandoraGausPidCryoW:		        @local::icarus_chi2pid
#  pandoraGausCaloCryoE:		      @local::icarus_calomc
#  pandoraGausPidCryoE:		        @local::icarus_chi2pid

  # Placeholder uncalibrated calorimetry
  caloskimCalorimetryCryoE:       @local::caloskim_calorimetry
  caloskimCalorimetryCryoW:       @local::caloskim_calorimetry

  ## Attempt to include simple flash matching here
  ## Simple Flash Matching, right now cryo0 and 1 are identical
  fmatchCryoE:                    @local::icarus_simple_flashmatch_E
  fmatchCryoW:                    @local::icarus_simple_flashmatch_W

 ## crt producer
  crttrack:          @local::standard_crttrackproducer
  CRTT0Matching:     @local::standard_crtt0producer
}

icarus_stage1_filters:
{
   flashfilter: { module_type: "FilterOpFlash" 
                  OpFlashProducerList: ["opflashCryoW","opflashCryoE"] 
#                  WindowStartTime: -1489.6 # -1489.4 - 0.2us safe margin
#                  WindowEndTime:   -1487.6 # -1487.8 + 0.2us safe margin
                  WindowStartTime: -1490.8 # 9.6 us - 1500 us offset - 0.4us safe margin
                  WindowEndTime:   -1488.4 # 11.2 -1500 us offset + 0.4us safe margin
                }

   TPCHitFilterCryoW: @local::icarus_FilterNumberTPCHits
   TPCHitFilterCryoE: @local::icarus_FilterNumberTPCHits
}

icarus_stage1_analyzers:
{
  caloskimE:       @local::caloskim_cryoe_goldentracks
  caloskimW:       @local::caloskim_cryow_goldentracks
  simpleLightAna:  @local::ICARUSFlashAssAna
  supera:          @local::icarus_supera_data

  CRTDataAnalysis: 
   {
     module_type:   "CRTDataAnalysis"
     CRTHitLabel:   "crthit"
     CRTDAQLabel:   "daqCRT"
     TriggerLabel:  "daqTrigger"
     QPed:                 60     # Pedestal offset [ADC]
     QSlope:               70     # Pedestal slope [ADC/photon]
     PEThresh:             7.5    # PE threshold above which charge amplitudes used
     CrtWindow:            3e6    # time window for looking data within trigger timestamp [ns]
   }
 }

icarus_stage1_analyzers.caloskimE.SelectEvents: [reco]
icarus_stage1_analyzers.caloskimE.CALOproducer: caloskimCalorimetryCryoE 
icarus_stage1_analyzers.caloskimE.SilenceMissingDataProducts: true

icarus_stage1_analyzers.caloskimW.SelectEvents: [reco]
icarus_stage1_analyzers.caloskimW.CALOproducer: caloskimCalorimetryCryoW 
icarus_stage1_analyzers.caloskimW.SilenceMissingDataProducts: true

### Below are a list of convenient sequences that can be used for production/typical users. ###

# Set up the standard analysis chain
icarus_analysis_modules:           [  caloskimE 
                                     ,caloskimW 
                                     ,simpleLightAna
                                     ,supera 
                                   ]

# Set up filtering of cluster3D hits by cryostat
icarus_filter_cluster3DCryoW:      [ cluster3DCryoW,
                                     TPCHitFilterCryoW
                                   ]

icarus_filter_cluster3DCryoE:      [ cluster3DCryoE,
                                     TPCHitFilterCryoE
                                   ]

icarus_filter_cluster3D:           [ @sequence::icarus_filter_cluster3DCryoW,
                                     @sequence::icarus_filter_cluster3DCryoE
                                   ]

icarus_reco_cluster3DCryoW:        [ cluster3DCryoW ]

icarus_reco_cluster3DCryoE:        [ cluster3DCryoE ]

icarus_reco_pandoraGausCryoW:      [ pandoraGausCryoW,
                                     pandoraTrackGausCryoW,
                                     pandoraKalmanTrackGausCryoW,
                                     SBNShowerGausCryoW
                                   ]

icarus_reco_pandoraGausCryoE:      [ pandoraGausCryoE,
                                     pandoraTrackGausCryoE,
                                     pandoraKalmanTrackGausCryoE,
                                     SBNShowerGausCryoE
                                   ]

icarus_reco_Gauss_CryoW:           [ 
                                     @sequence::icarus_reco_cluster3DCryoW,
                                     @sequence::icarus_reco_pandoraGausCryoW
                                   ]

icarus_reco_Gauss_CryoE:           [ 
                                     @sequence::icarus_reco_cluster3DCryoE,
                                     @sequence::icarus_reco_pandoraGausCryoE
                                   ]

icarus_pandora_Gauss:              [
                                     @sequence::icarus_reco_pandoraGausCryoE,
                                     @sequence::icarus_reco_pandoraGausCryoW
                                   ]

#Add flash matching
icarus_reco_fm:                    [ fmatchCryoE,
                                     fmatchCryoW ]

icarus_crttrack:                   [crttrack]

icarus_crtt0match:                 [CRTT0Matching]

### Below we include overrides for the modules above

## Overrides for filtering of cluster3D hits
icarus_stage1_filters.TPCHitFilterCryoW.HitDataLabelVec: ["cluster3DCryoW"]
icarus_stage1_filters.TPCHitFilterCryoW.MaximumHits:     60000 

icarus_stage1_filters.TPCHitFilterCryoE.HitDataLabelVec: ["cluster3DCryoE"]
icarus_stage1_filters.TPCHitFilterCryoE.MaximumHits:     60000    

## Definitions for running the 3D clustering by Cryostat
icarus_stage1_producers.cluster3DCryoW.MakeSpacePointsOnly:                                      true
icarus_stage1_producers.cluster3DCryoW.Hit3DBuilderAlg.HitFinderTagVec:                          ["gaushitTPCWW", "gaushitTPCWE"]
icarus_stage1_producers.cluster3DCryoW.Hit3DBuilderAlg.PulseHeightFraction:                      0. #0.75 #0.25
icarus_stage1_producers.cluster3DCryoW.Hit3DBuilderAlg.PHLowSelection:                           0. #4.0 # 20.
icarus_stage1_producers.cluster3DCryoW.Hit3DBuilderAlg.MaxHitChiSquare:                          1000000.
icarus_stage1_producers.cluster3DCryoW.Hit3DBuilderAlg.MaxMythicalChiSquare:                     30.
icarus_stage1_producers.cluster3DCryoW.Hit3DBuilderAlg.OutputHistograms:                         false

icarus_stage1_producers.cluster3DCryoE.MakeSpacePointsOnly:                                      true
icarus_stage1_producers.cluster3DCryoE.Hit3DBuilderAlg.HitFinderTagVec:                          ["gaushitTPCEW", "gaushitTPCEE"]
icarus_stage1_producers.cluster3DCryoE.Hit3DBuilderAlg.PulseHeightFraction:                      0. #0.75 #0.25
icarus_stage1_producers.cluster3DCryoE.Hit3DBuilderAlg.PHLowSelection:                           0. #4.0 # 20.
icarus_stage1_producers.cluster3DCryoE.Hit3DBuilderAlg.MaxHitChiSquare:                          1000000.
icarus_stage1_producers.cluster3DCryoE.Hit3DBuilderAlg.MaxMythicalChiSquare:                     30.
icarus_stage1_producers.cluster3DCryoE.Hit3DBuilderAlg.OutputHistograms:                         false

### Definitions for a pandora by cryostat
icarus_stage1_producers.pandoraGausCryoW.HitFinderModuleLabel:                                   "cluster3DCryoW"
icarus_stage1_producers.pandoraTrackGausCryoW.PFParticleLabel:                                   "pandoraGausCryoW"
icarus_stage1_producers.pandoraTrackGausCryoW.UseAllParticles:                                   true
icarus_stage1_producers.pandoraKalmanTrackGausCryoW.inputCollection:                             "pandoraGausCryoW"
icarus_stage1_producers.pandoraKalmanTrackGausCryoW.trackInputTag:                               "pandoraTrackGausCryoW"

icarus_stage1_producers.pandoraGausCryoE.HitFinderModuleLabel:                                   "cluster3DCryoE"
icarus_stage1_producers.pandoraTrackGausCryoE.PFParticleLabel:                                   "pandoraGausCryoE"
icarus_stage1_producers.pandoraTrackGausCryoE.UseAllParticles:                                   true
icarus_stage1_producers.pandoraKalmanTrackGausCryoE.inputCollection:                             "pandoraGausCryoE"
icarus_stage1_producers.pandoraKalmanTrackGausCryoE.trackInputTag:                               "pandoraTrackGausCryoE"

icarus_stage1_producers.caloskimCalorimetryCryoE.TrackModuleLabel:                               "pandoraTrackGausCryoE"
icarus_stage1_producers.caloskimCalorimetryCryoW.TrackModuleLabel:                               "pandoraTrackGausCryoW"

icarus_stage1_producers.pandoraTrackGausCryoW.UseAllParticles:                                   true
icarus_stage1_producers.pandoraTrackGausCryoE.UseAllParticles:                                   true

## Switch pandora back to just gaushits?
#icarus_stage1_producers.pandoraGausCryoW.ConfigFile:                                             "PandoraSettings_Master_ICARUS_RawICARUS.xml"
#icarus_stage1_producers.pandoraGausCryoE.ConfigFile:                                             "PandoraSettings_Master_ICARUS_RawICARUS.xml"

## Definitions for shower finding (both single and by cryostat)
icarus_stage1_producers.SBNShowerGausCryoW.PFParticleLabel:                                      "pandoraGausCryoW"
icarus_stage1_producers.SBNShowerGausCryoW.UseAllParticles:                                      true
icarus_stage1_producers.SBNShowerGausCryoE.PFParticleLabel:                                      "pandoraGausCryoE"
<<<<<<< HEAD
icarus_stage1_producers.SBNShowerGausCryoE.UseAllParticles:                                      true
=======
icarus_stage1_producers.SBNShowerGausCryoW.UseAllParticles: 				         true
icarus_stage1_producers.SBNShowerGausCryoE.UseAllParticles: 				         true
>>>>>>> eff5062e

END_PROLOG<|MERGE_RESOLUTION|>--- conflicted
+++ resolved
@@ -208,9 +208,6 @@
 icarus_stage1_producers.caloskimCalorimetryCryoE.TrackModuleLabel:                               "pandoraTrackGausCryoE"
 icarus_stage1_producers.caloskimCalorimetryCryoW.TrackModuleLabel:                               "pandoraTrackGausCryoW"
 
-icarus_stage1_producers.pandoraTrackGausCryoW.UseAllParticles:                                   true
-icarus_stage1_producers.pandoraTrackGausCryoE.UseAllParticles:                                   true
-
 ## Switch pandora back to just gaushits?
 #icarus_stage1_producers.pandoraGausCryoW.ConfigFile:                                             "PandoraSettings_Master_ICARUS_RawICARUS.xml"
 #icarus_stage1_producers.pandoraGausCryoE.ConfigFile:                                             "PandoraSettings_Master_ICARUS_RawICARUS.xml"
@@ -219,11 +216,6 @@
 icarus_stage1_producers.SBNShowerGausCryoW.PFParticleLabel:                                      "pandoraGausCryoW"
 icarus_stage1_producers.SBNShowerGausCryoW.UseAllParticles:                                      true
 icarus_stage1_producers.SBNShowerGausCryoE.PFParticleLabel:                                      "pandoraGausCryoE"
-<<<<<<< HEAD
 icarus_stage1_producers.SBNShowerGausCryoE.UseAllParticles:                                      true
-=======
-icarus_stage1_producers.SBNShowerGausCryoW.UseAllParticles: 				         true
-icarus_stage1_producers.SBNShowerGausCryoE.UseAllParticles: 				         true
->>>>>>> eff5062e
 
 END_PROLOG