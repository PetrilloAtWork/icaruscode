--- conflicted
+++ resolved
@@ -4,15 +4,9 @@
 
 physics.reco: [ @sequence::icarus_filter_cluster3D,
                 @sequence::icarus_pandora_Gauss,
-<<<<<<< HEAD
-		            @sequence::icarus_reco_fm,
-                @sequence::icarus_crttrack,
-		            @sequence::icarus_crtt0match,
-=======
 		@sequence::icarus_reco_fm,
                 @sequence::icarus_crttrack,
 		@sequence::icarus_crtt0match,
->>>>>>> 43d312f5
                 caloskimCalorimetryCryoE, caloskimCalorimetryCryoW]
 
 physics.outana:            [ caloskimE, caloskimW, simpleLightAna, CRTDataAnalysis]
