#
# File:    magic_raw_to_triggeremu_icarus_Run1_data.fcl
# Purpose: Writes a trigger emulation tree out of a ICARUS raw data file.
# Authors: Gianluca Petrillo (petrillo@slac.stanford.edu),
# Date:    July 28, 2022
#
# Kind of nuts.
# Runs the regular Stage0, Stage1 and then the rest that it takes.
#
# Enabling art/ROOT output will write files on which the emulation can be run on
# again. This is to enable that output:
#     
#     physics.end_paths: [ @sequence::physics.end_paths, streams ]
#     
# 
#

# ==============================================================================
# trigger emulation settings, chapter 1: The Untouchables
# ==============================================================================

BEGIN_PROLOG
###
### fix settings (so that will not be overridden later);
### these are defined in `triggeremu_data_config_icarus.fcl`
###

# do not emulate any fixed level threshold (only `pmtthr`)
triggeremu_data_config_icarus.settings.PMTADCthresholds @protect_ignore: []

END_PROLOG


# ==============================================================================
# ===  configuration inclusion
# ==============================================================================

#include "stage0_icarus_defs.fcl"
#include "stage1_icarus_defs.fcl"

#include "services_common_icarus.fcl"
#include "channelmapping_icarus.fcl"

#include "trigger_icarus.fcl"
#include "triggeremu_data_config_icarus.fcl"
#include "icarus_trackcalo_skimmer.fcl"
#include "calorimetry_icarus.fcl"
#include "rootoutput_icarus.fcl"


# ==============================================================================
# trigger emulation settings, chapter 2: The Great Override
# ==============================================================================

BEGIN_PROLOG

timetracktreestorage_base: {
  module_type: "TimeTrackTreeStorage"
  BeamGateProducer: "daqTrigger"
  TriggerProducer:  "daqTrigger"
}

gatesFromTracks_icarus: {

  module_type: BeamGateInfoFromTracks
  
  GateStartOffset: "-15 us"
  GateEndOffset:   "+5 us"
  
  T0Producer:    @nil  # must override
  T0selProducer: @nil  # must override
  
} # gatesFromTracks_icarus


t0TreeStore_icarus: {

  @table::timetracktreestorage_base
<<<<<<< HEAD
=======
  
>>>>>>> 6482f2f6
  ForceDowngoing: true
  
} # t0TreeStore_icarus


END_PROLOG

# ==============================================================================
# === Stage 0
# ==============================================================================

services: {
  IICARUSChannelMap:      @local::icarus_channelmappinggservice
                          @table::icarus_wirecalibration_minimum_services
}

physics.producers: {
  @table::icarus_stage0_producers
}
physics.filters: {
  @table::icarus_stage0_filters
}
physics.stage0base: [
    @sequence::icarus_stage0_PMT
  , @sequence::icarus_stage0_CRT
  , daqTPCROI
  , @sequence::icarus_stage0_multiTPC_TPC
  ]
physics.pathE: [
    @sequence::physics.stage0base, opflashCryoE
  , @sequence::icarus_stage0_EastHits_TPC
  ]
physics.pathW: [
    @sequence::physics.stage0base, opflashCryoW
  , @sequence::icarus_stage0_WestHits_TPC 
  ]

# "remove" unused modules
physics.producers.purityana0.module_type: DummyProducer
physics.producers.purityana1.module_type: DummyProducer


# ==============================================================================
# === Stage 1
# ==============================================================================

services: {
                      @table::services
  SpaceChargeService: @local::icarus_spacecharge
}

physics.producers: {
  @table::physics.producers
  @table::icarus_stage1_producers
}
physics.filters: {
  @table::physics.filters
  @table::icarus_stage1_filters
}

# from `stage1_multiTPC_nofilter_icarus_gauss.fcl` (v09_55_01)

physics.pathE: [
    @sequence::physics.pathE
  , @sequence::icarus_reco_cluster3DCryoE
  , @sequence::icarus_reco_pandoraGausCryoE
  , fmatchCryoE
  , @sequence::icarus_crttrack
  , caloskimCalorimetryCryoE
  ]
physics.pathW: [
    @sequence::physics.pathW
  , @sequence::icarus_reco_cluster3DCryoW
  , @sequence::icarus_reco_pandoraGausCryoW
  , fmatchCryoW
  , @sequence::icarus_crttrack
  , caloskimCalorimetryCryoW
  ]
physics.path:
  [ @sequence::physics.pathE, @sequence::physics.pathW ]


# ==============================================================================
# trigger emulation part
# ==============================================================================
services: {
  @table::services
  
                      @table::triggeremu_data_config_icarus.services # from triggeremu_data_config_icarus.fcl
  
  TimeTracker:        {}
  TFileService:       { fileName: "timedtracks_store_triggeremu.root" }
  
} # services

# customization of message destinations from trigger emulation (if needed)
# services.message.destinations: {
#   @table::services.message.destinations
#   @table::triggeremu_data_config_icarus.messagedestinations
# }


# - - - - - - - - - - - - - - - - - - - - - - - - - - - - - - - - - - - - - - -
physics.producers: {
  @table::physics.producers
  
  gatesFromTracksE: {
    @table::gatesFromTracks_icarus
  
    T0Producer:    pandoraGausCryoE
    T0selProducer: t0selectorE
  }
  
  gatesFromTracksW: {
    @table::gatesFromTracks_icarus
    
    T0Producer:    pandoraGausCryoW
    T0selProducer: t0selectorW
  }

  @table::triggeremu_data_config_icarus.producers # from triggeremu_data_config_icarus.fcl

} # producers


# we only discriminate against the native PMT thresholds, no fixed one is used;
# the fixed threshold discriminator requires thresholds to be present,
# so it can't be run in dummy mode; removing it from the existing path sequence
# is error-prone in FHiCL, so we rather turn it into a different (dummy) module:
physics.producers.pmtfixedthr.module_type: DummyProducer


# - - - - - - - - - - - - - - - - - - - - - - - - - - - - - - - - - - - - - - -
physics.filters: {
  @table::physics.filters
  
  t0selectorW: {
    module_type: TimedTrackSelector
    TrackTimeTags: [ pandoraGausCryoW ]
  } # t0selectorW

  t0selectorE: {
    module_type: TimedTrackSelector
    TrackTimeTags: [ pandoraGausCryoE ]
  }
  
} # filters


# - - - - - - - - - - - - - - - - - - - - - - - - - - - - - - - - - - - - - - -
physics.analyzers: {

  t0TreeStoreW: {
    @table::t0TreeStore_icarus
    
    PFPproducer:         "pandoraGausCryoW"
    T0Producer:          "pandoraGausCryoW"
    T0selProducer:       "t0selectorW"
    TrackProducer:       "pandoraTrackGausCryoW"
    TrackFitterProducer: "pandoraTrackGausCryoW"
    CaloProducer:        "caloskimCalorimetryCryoW"
    FlashProducer:       "opflashCryoW"
    EmulatedTriggers:    [
      { Name:       "M1"    TriggerTag: "simTiledORM1W" },
      { Name:       "S3"    TriggerTag: "simTiledORS3W" },
      { Name:       "S5"    TriggerTag: "simTiledORS5W" },
      { Name:       "S8"    TriggerTag: "simTiledORS8W" },
      { Name:      "S10"    TriggerTag: "simTiledORS10W" },
      { Name:      "S15"    TriggerTag: "simTiledORS15W" },
      { Name:       "M1s"   TriggerTag: "simSlidingORM1W" },
      { Name:       "S3s"   TriggerTag: "simSlidingORS3W" },
      { Name:       "S5s"   TriggerTag: "simSlidingORS5W" },
      { Name:       "S8s"   TriggerTag: "simSlidingORS8W" },
      { Name:      "S10s"   TriggerTag: "simSlidingORS10W" },
      { Name:      "S15s"   TriggerTag: "simSlidingORS15W" }
    ]
    LogCategory:         "TimeTrackTreeStorageCryoW"
    
    # do not process the events which did not complete the West processing path
    SelectEvents: [ 'processpathW' ]
    
  } # t0TreeStoreW


  t0TreeStoreE: {
    @table::t0TreeStore_icarus
  
    PFPproducer:         "pandoraGausCryoE"
    T0Producer:          "pandoraGausCryoE"
    T0selProducer:       "t0selectorE"
    TrackProducer:       "pandoraTrackGausCryoE"
    TrackFitterProducer: "pandoraTrackGausCryoE"
    CaloProducer:        "caloskimCalorimetryCryoE"
    FlashProducer:       "opflashCryoE"
    EmulatedTriggers:    [
      { Name:       "M1"    TriggerTag: "simTiledORM1E" },
      { Name:       "S3"    TriggerTag: "simTiledORS3E" },
      { Name:       "S5"    TriggerTag: "simTiledORS5E" },
      { Name:       "S8"    TriggerTag: "simTiledORS8E" },
      { Name:      "S10"    TriggerTag: "simTiledORS10E" },
      { Name:      "S15"    TriggerTag: "simTiledORS15E" },
      { Name:       "M1s"   TriggerTag: "simSlidingORM1E" },
      { Name:       "S3s"   TriggerTag: "simSlidingORS3E" },
      { Name:       "S5s"   TriggerTag: "simSlidingORS5E" },
      { Name:       "S8s"   TriggerTag: "simSlidingORS8E" },
      { Name:      "S10s"   TriggerTag: "simSlidingORS10E" },
      { Name:      "S15s"   TriggerTag: "simSlidingORS15E" }
    ]
    LogCategory:         "TimeTrackTreeStorageCryoE"
    
    # do not process the events which did not complete the East processing path
    SelectEvents: [ 'processpathE' ]
    
  } # t0TreeStoreE

} # analyzers


physics.selectionW: [
    "t0selectorW"
  , "gatesFromTracksW"
  , @sequence::triggeremu_data_config_icarus.producerpathW
]

physics.selectionE: [
    "t0selectorE"
  , "gatesFromTracksE"
  , @sequence::triggeremu_data_config_icarus.producerpathE
]

physics.processpathE:
  [ @sequence::physics.pathE, @sequence::physics.selectionE ]
physics.processpathW:
  [ @sequence::physics.pathW, @sequence::physics.selectionW ]

physics.emutreesE: [ t0TreeStoreE ]
physics.emutreesW: [ t0TreeStoreW ]
physics.emutrees: [ @sequence::physics.emutreesE, @sequence::physics.emutreesW ]


# ==============================================================================
# ===  Wrap up
# ==============================================================================

process_name: TrgEmu

# ------------------------------------------------------------------------------
services.message: @local::icarus_message_services_interactive


# ------------------------------------------------------------------------------
physics.streams: [ "rootoutput" ]

physics.trigger_paths: [ processpathE, processpathW ]  # only one cryostat
# physics.trigger_paths: [ processpathE  ]

physics.end_paths: [ "emutrees", "streams" ]
# physics.end_paths: [ "emutreesE", "streams" ]        # only one cryostat
# physics.end_paths: [ "emutrees" ]                    # no art/ROOT output


# ------------------------------------------------------------------------------
outputs: {
  rootoutput: {
    @table::icarus_rootoutput
    
    fileProperties: { maxInputFiles: 1 }
    checkFileName: false
    
    # these data products are enough to rerun this job (until hits are needed):
    outputCommands: [
      "drop *"
      
      # stage 0
      , "keep sbn::PMTconfiguration_*_*_*"
      , "keep *_daqTrigger_*_*"
      , "keep *_pmtthr_*_*"
      , "keep *_opflashCryo*_*_*"
      
      # stage 1
      , "keep *_pandoraGausCryo*_*_*", "drop *recob::SpacePoint*_pandoraGausCryo*_*_*"
      , "keep *_pandoraTrackGausCryo*_*_*"
      , "keep *_pandoraKalmanTrackGausCryo*_*_*"
      , "keep *_cluster3DCryo*_*_*", "drop *recob::SpacePoint*_cluster3DCryo*_*_*"
      , "keep *_caloskimCalorimetryCryo*_*_*"
      , "keep *_fmatchCryo*_*_*"
      
      # trigger emulation
      , "keep *_lvdsgates*_*_*"
      , "keep *_t0selector*_*_*"
      , "keep *_gatesFromTracks*_*_*"
      , "keep *_trig*_*_*"
      , "keep *_simTiled*_*_*", "keep *_simSliding*_*_*"
    ]

  }
}


# ==============================================================================
# ===  Afterthoughts
# ==============================================================================

# FIXME for development and DEBUG only:
# services.message: @local::icarus_message_services_interactive_debug
<|MERGE_RESOLUTION|>--- conflicted
+++ resolved
@@ -76,10 +76,7 @@
 t0TreeStore_icarus: {
 
   @table::timetracktreestorage_base
-<<<<<<< HEAD
-=======
-  
->>>>>>> 6482f2f6
+  
   ForceDowngoing: true
   
 } # t0TreeStore_icarus
