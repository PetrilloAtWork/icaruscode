--- conflicted
+++ resolved
@@ -871,21 +871,11 @@
 		    //hitSnippetLenBest   = bestHit->EndTick() - bestHit->StartTick();
 		    hitBaselineBest     = 0.;  // To do...
              
-<<<<<<< HEAD
     	         		  // Get the number of electrons
     	         		  for(unsigned short tick = hitStartTickBest; tick <= hitStopTickBest; tick++)
                     {
                         unsigned short hitTDC = clockData.TPCTick2TDC(tick - fOffsetVec[plane]);
              
-=======
-		    nMatchedHits++;
-		    
-		    // Get the number of electrons
-		    for(unsigned short tick = hitStartTickBest; tick <= hitStopTickBest; tick++)
-		      {
-                        unsigned short hitTDC = fClockService->TPCTick2TDC(tick - fOffsetVec[plane]);
-			
->>>>>>> f6137648
                         TDCToIDEMap::iterator ideIterator = tdcToIDEMap.find(hitTDC);
 			
                         if (ideIterator != tdcToIDEMap.end()) nElectronsTotalBest += ideIterator->second.numElectrons;
