--- conflicted
+++ resolved
@@ -959,20 +959,12 @@
 			    float intercetta_purezza=fit->GetParameter(0);
 			    
 			    TH1F *h111 = new TH1F("h111","delta aree",200,-10,10);
-<<<<<<< HEAD
-			    // float sum_per_rms_test=0; // unused
-=======
 			    //float sum_per_rms_test=0;
->>>>>>> 10afbf75
                             int quanti_in_h111=0;
 			    for(int k=0;k<(int)hitareagood->size();k++)
 			      {
 				h111->Fill(area[k]-slope_purity*tempo[k]-intercetta_purezza);
-<<<<<<< HEAD
-				// sum_per_rms_test+=(area[k]-slope_purity*tempo[k]-intercetta_purezza)*(area[k]-slope_purity*tempo[k]-intercetta_purezza); // unused
-=======
 				//sum_per_rms_test+=(area[k]-slope_purity*tempo[k]-intercetta_purezza)*(area[k]-slope_purity*tempo[k]-intercetta_purezza);
->>>>>>> 10afbf75
                                 if((area[k]-slope_purity*tempo[k]-intercetta_purezza)>-10 && (area[k]-slope_purity*tempo[k]-intercetta_purezza)<10)quanti_in_h111+=1;
 			      }
                        
