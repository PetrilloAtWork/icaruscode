# 
# File:    geometry_icarus.fcl
# Purpose: Configuration of LArSoft geometry and geometry service for ICARUS.
#
# 
# Suggested usage
# ----------------
# 
# Unless there are special needs, the geometry configuration should be included
# via a configuration bundle.
# The default one is called `icarus_geometry_services`.
# To use it in a complete configuration:
#     
#     services: {
#       # ...
#       @table::icarus_geometry_services  # from geometry_icarus.fcl
#       # ...
#     } # services
#     
# To add it to a preexisting configuration, overwriting any existing geometry
# configuration:
#     
#     services: {
#       @table::services
#       @table::icarus_geometry_services  # from geometry_icarus.fcl
#     } # services
#     
# 
# Options
# --------
#
# Currently the following configurations are provided:
# 
# * `icarus_geometry_services`: current default configuration
# * `icarus_single_induction_geometry_services`: geometry with 18 meter long
#     wires on the first induction plane
# * `icarus_split_induction_geometry_services`: geometry with 9 meter long
#     wires for the first induction plane, on split TPCs 
# * `icarus_single_induction_overburden_geometry_services`:
#     equivalent to `icarus_single_induction_geometry_services` but with
#     concrete overburden
# * `icarus_single_induction_no_overburden_geometry_services`:
#     equivalent to `icarus_single_induction_geometry_services` but without
#     concrete overburden
#

BEGIN_PROLOG

################################################################################
###
### icarus_single_induction_geometry_services
###
### Complete geometry (including CRT) with one TPC per drift volume and 18 meter
### long wires on first induction plane.
<<<<<<< HEAD
### 
### This geometry is not distributed with the release any more:
### the configuration is a placeholder.
=======
>>>>>>> 8919c122
###
# 
# Geometry service configuration:
# 
icarus_single_induction_geometry: {
  SurfaceY:        6.9e2                   #in cm, vertical distance to the surface
  Name:            "icarus"
  GDML:            "icarus_single_complete_no_overburden.gdml"
  ROOT:            "icarus_single_complete_no_overburden.gdml"
  DisableWiresInG4: true
} # icarus_single_induction_geometry

#
# ExptGeoHelperInterface
#
icarus_single_induction_geometry_helper: {
  service_provider: IcarusGeometryHelper
} # icarus_single_induction_geometry_helper


#
# Auxiliary detector service configuration
#

icarus_auxdetgeo: {
  @table::icarus_single_induction_geometry
  SortingParameters: {}
}

icarus_auxdetgeometry_helper: {
  service_provider: "CRTGeometryHelper"
}

#
# geometry configuration bundle
#
icarus_single_induction_geometry_services: {
  Geometry:                        @local::icarus_single_induction_geometry
  ExptGeoHelperInterface:          @local::icarus_single_induction_geometry_helper
#  AuxDetGeometry:                  @local::icarus_auxdetgeo
#  AuxDetExptGeoHelperInterface:    @local::icarus_auxdetgeometry_helper
} # icarus_single_induction_geometry_services


################################################################################
###
<<<<<<< HEAD
=======
### icarus_single_induction_overburden_geometry_services
###
### Derivative configuration with an alternative ICARUS detector geometry
### including the concrete overburden.
###

# 
# Geometry service configuration:
# 

icarus_single_induction_overburden_geometry: {

  @table::icarus_single_induction_geometry

  GDML:            "icarus_complete_light.gdml"
  ROOT:            "icarus_complete_light.gdml"
  
} # icarus_single_induction_overburden_geometry

#
# Auxiliary detector service configuration
#

icarus_overburden_auxdetgeo: {
  @table::icarus_single_induction_overburden_geometry
  SortingParameters: {}
}

#
# geometry configuration bundle
#
icarus_single_induction_overburden_geometry_services: {
  Geometry:                        @local::icarus_single_induction_overburden_geometry
  ExptGeoHelperInterface:          @local::icarus_single_induction_geometry_helper
#  AuxDetGeometry:                  @local::icarus_auxdetgeo
#  AuxDetExptGeoHelperInterface:    @local::icarus_auxdetgeometry_helper
} # icarus_single_induction_overburden_geometry_services


################################################################################
###
### icarus_single_induction_no_overburden_geometry_services
###
### Derivative configuration with an alternative ICARUS detector geometry
### deprived of the concrete overburden.
###

# 
# Geometry service configuration:
# 

icarus_single_induction_no_overburden_geometry: {

  @table::icarus_single_induction_geometry

  Name:            "icarus_no_overburden"
  GDML:            "icarus_complete_no_overburden.gdml"
  ROOT:            "icarus_complete_no_overburden.gdml"
  
} # icarus_single_induction_no_overburden_geometry

#
# Auxiliary detector service configuration
#

icarus_no_overburden_auxdetgeo: {
  @table::icarus_single_induction_no_overburden_geometry
  SortingParameters: {}
}

#
# geometry configuration bundle
#
icarus_single_induction_no_overburden_geometry_services: {
  Geometry:                        @local::icarus_single_induction_no_overburden_geometry
  ExptGeoHelperInterface:          @local::icarus_single_induction_geometry_helper
#  AuxDetGeometry:                  @local::icarus_auxdetgeo
#  AuxDetExptGeoHelperInterface:    @local::icarus_auxdetgeometry_helper
} # icarus_single_induction_no_overburden_geometry_services


################################################################################
###
### Default ICARUS geometry configuration
###
### Complete geometry (including CRT) with one TPC per drift volume and 18 meter
### long wires on first induction plane. No concrete overburden.
###

icarus_geo:              @local::icarus_single_induction_no_overburden_geometry_services.Geometry
icarus_geometry_helper:  @local::icarus_single_induction_no_overburden_geometry_services.ExptGeoHelperInterface

icarus_geometry_services: @local::icarus_single_induction_no_overburden_geometry_services



################################################################################
###
>>>>>>> 8919c122
### icarus_split_induction_geometry_services
###
### Complete geometry (including CRT) with two TPCs per drift volume and 9 meter
### long wires on first induction plane.
### There is no concrete overburden.
###
# 
# Geometry service configuration:
# 
icarus_split_induction_geometry: {
  SurfaceY:         6.9e2   # how much below the surface our origin is [cm]
  Name:            "ICARUS"
  
  # This is the version for test distributed on November 18, 2019
  # by Alessandro Menegolli (alessandro.menegolli@pv.infn.it)
  GDML:            "icarus_complete_no_overburden.gdml"
  ROOT:            "icarus_complete_no_overburden.gdml"
  
  DisableWiresInG4: true
  
} # icarus_split_induction_geometry

#
# ExptGeoHelperInterface
#
icarus_split_induction_geometry_helper: {
  service_provider: IcarusGeometryHelper
  
  Mapper: {
    
    # use the experimental new channel mapping algorithm
    tool_type: "ICARUSsplitInductionChannelMapSetupTool"
    
    WirelessChannels: {
      
      # first induction plane configuration is shared by all TPC sets;
      # 1056 regular channels per plane are included
      FirstInductionPreChannels:        0 # starts with regular channels
      FirstInductionPostChannels:      96 # 32 ghost, then 64 virtual
      
      # C:x S:0 (east TPC); 5600 regular channels per plane are included
      SecondInductionEvenPreChannels:  96 # 32 ghost, then 64 wireless
      SecondInductionEvenPostChannels: 64 # 64 wireless
      CollectionEvenPreChannels:       64 # 64 wireless
      CollectionEvenPostChannels:      96 # 64 wireless, then 32 ghost
 
      # C:x S:1 (west TPC); 5600 regular channels per plane are included
      SecondInductionOddPreChannels:   64 # 64 wireless
      SecondInductionOddPostChannels:  96 # 64 wireless, then 32 ghost
      CollectionOddPreChannels:        96 # 32 ghost, then 64 wireless
      CollectionOddPostChannels:       64 # 64 wireless
    
    } # WirelessChannels

  } # Mapper
  
} # icarus_split_induction_geometry_helper

#
# auxiliary detector configuration is the same
# as in `icarus_single_induction_geometry_services`
# 

#
# geometry configuration bundle
#
icarus_split_induction_geometry_services: {
  Geometry:                        @local::icarus_split_induction_geometry
  ExptGeoHelperInterface:          @local::icarus_split_induction_geometry_helper
#  AuxDetGeometry:                  @local::icarus_auxdetgeo
#  AuxDetExptGeoHelperInterface:    @local::icarus_auxdetgeometry_helper
} # icarus_split_induction_geometry_services



################################################################################
###
### Default ICARUS geometry configuration
###
### Complete geometry (including CRT) with two TPC's per drift volume and 9
### meter long wires on first induction plane.
### Well, that is the plan for the near future but for this first release 
### we stay with the single wire geometry 
###

icarus_geo:              @local::icarus_single_induction_geometry_services.Geometry
icarus_geometry_helper:  @local::icarus_single_induction_geometry_services.ExptGeoHelperInterface

icarus_geometry_services: @local::icarus_single_induction_geometry_services


################################################################################


END_PROLOG<|MERGE_RESOLUTION|>--- conflicted
+++ resolved
@@ -1,190 +1,316 @@
-# 
+#
 # File:    geometry_icarus.fcl
 # Purpose: Configuration of LArSoft geometry and geometry service for ICARUS.
 #
-# 
+#
 # Suggested usage
 # ----------------
-# 
+#
 # Unless there are special needs, the geometry configuration should be included
 # via a configuration bundle.
 # The default one is called `icarus_geometry_services`.
 # To use it in a complete configuration:
-#     
+#
 #     services: {
 #       # ...
 #       @table::icarus_geometry_services  # from geometry_icarus.fcl
 #       # ...
 #     } # services
-#     
+#
 # To add it to a preexisting configuration, overwriting any existing geometry
 # configuration:
-#     
+#
 #     services: {
 #       @table::services
 #       @table::icarus_geometry_services  # from geometry_icarus.fcl
 #     } # services
-#     
-# 
+#
+#
 # Options
 # --------
 #
 # Currently the following configurations are provided:
-# 
+#
 # * `icarus_geometry_services`: current default configuration
-# * `icarus_single_induction_geometry_services`: geometry with 18 meter long
-#     wires on the first induction plane
-# * `icarus_split_induction_geometry_services`: geometry with 9 meter long
-#     wires for the first induction plane, on split TPCs 
-# * `icarus_single_induction_overburden_geometry_services`:
-#     equivalent to `icarus_single_induction_geometry_services` but with
-#     concrete overburden
-# * `icarus_single_induction_no_overburden_geometry_services`:
-#     equivalent to `icarus_single_induction_geometry_services` but without
-#     concrete overburden
-#
+# * geometry with 18 meter long wires on the first induction plane:
+#     * `icarus_single_induction_overburden_geometry_services`:
+#         detector with concrete overburden
+#     * `icarus_single_induction_no_overburden_geometry_services`:
+#         detector without concrete overburden
+#     * `icarus_single_induction_geometry_services`:
+#         the default geometry in this category
+# * geometry with 9 meter long wires for the first induction plane, on split
+#    TPCs:
+#     * `icarus_split_induction_overburden_geometry_services`:
+#         detector with concrete overburden
+#     * `icarus_split_induction_no_overburden_geometry_services`:
+#         detector without concrete overburden
+#     * `icarus_split_induction_geometry_services`: the default geometry in
+#         this category
+#
+# Since the documentation is often not updated, check the definitions below
+# to see which are the current defaults.
+#
+
 
 BEGIN_PROLOG
 
 ################################################################################
-###
-### icarus_single_induction_geometry_services
+#
+# Basic definitions for ICARUS configurations; no serviceable parts here!
+#
+
+icarus_geometry_template: {
+  SurfaceY:        6.9e2    # in cm, vertical distance to the surface
+  Name:            "icarus"
+  DisableWiresInG4: true
+} # icarus_geometry_template
+
+#
+# ExptGeoHelperInterface
+#
+icarus_geometry_helper_base: {
+  service_provider: IcarusGeometryHelper
+} # icarus_geometry_helper_base
+
+
+################################################################################
+###  Single first induction plane wires (18 m)
 ###
 ### Complete geometry (including CRT) with one TPC per drift volume and 18 meter
 ### long wires on first induction plane.
-<<<<<<< HEAD
-### 
-### This geometry is not distributed with the release any more:
-### the configuration is a placeholder.
-=======
->>>>>>> 8919c122
-###
-# 
-# Geometry service configuration:
-# 
-icarus_single_induction_geometry: {
-  SurfaceY:        6.9e2                   #in cm, vertical distance to the surface
-  Name:            "icarus"
-  GDML:            "icarus_single_complete_no_overburden.gdml"
-  ROOT:            "icarus_single_complete_no_overburden.gdml"
-  DisableWiresInG4: true
-} # icarus_single_induction_geometry
+###
+### Default for this configuration is defined below:
+### `icarus_single_induction_geometry_services`.
+###
+################################################################################
+###
+### Configuration with 3 meter deep concrete overburden
+### (`icarus_single_induction_overburden_geometry_services`).
+###
+### This used to be the default configuration used sometimes before March 2020.
+###
+### Override a geometry configuration by:
+###
+###     services: {
+###       @table::services
+###       @table::icarus_single_induction_overburden_geometry_services
+###     }
+###
+###
+
+#
+# Geometry service configuration:
+#
+icarus_single_induction_overburden_geometry: {
+  @table::icarus_geometry_template
+
+  Name: "icarus"
+  GDML: "icarus_single_complete.gdml"
+  ROOT: "icarus_single_complete.gdml"
+
+} # icarus_single_induction_overburden_geometry
 
 #
 # ExptGeoHelperInterface
 #
-icarus_single_induction_geometry_helper: {
-  service_provider: IcarusGeometryHelper
-} # icarus_single_induction_geometry_helper
-
-
-#
-# Auxiliary detector service configuration
-#
-
-icarus_auxdetgeo: {
-  @table::icarus_single_induction_geometry
-  SortingParameters: {}
-}
-
-icarus_auxdetgeometry_helper: {
-  service_provider: "CRTGeometryHelper"
-}
-
-#
-# geometry configuration bundle
-#
-icarus_single_induction_geometry_services: {
-  Geometry:                        @local::icarus_single_induction_geometry
-  ExptGeoHelperInterface:          @local::icarus_single_induction_geometry_helper
-#  AuxDetGeometry:                  @local::icarus_auxdetgeo
-#  AuxDetExptGeoHelperInterface:    @local::icarus_auxdetgeometry_helper
-} # icarus_single_induction_geometry_services
-
-
-################################################################################
-###
-<<<<<<< HEAD
-=======
-### icarus_single_induction_overburden_geometry_services
-###
-### Derivative configuration with an alternative ICARUS detector geometry
-### including the concrete overburden.
-###
-
-# 
-# Geometry service configuration:
-# 
-
-icarus_single_induction_overburden_geometry: {
-
-  @table::icarus_single_induction_geometry
-
-  GDML:            "icarus_complete_light.gdml"
-  ROOT:            "icarus_complete_light.gdml"
-  
-} # icarus_single_induction_overburden_geometry
-
-#
-# Auxiliary detector service configuration
-#
-
-icarus_overburden_auxdetgeo: {
-  @table::icarus_single_induction_overburden_geometry
-  SortingParameters: {}
-}
+icarus_single_induction_geometry_helper: @local::icarus_geometry_helper_base
 
 #
 # geometry configuration bundle
 #
 icarus_single_induction_overburden_geometry_services: {
-  Geometry:                        @local::icarus_single_induction_overburden_geometry
-  ExptGeoHelperInterface:          @local::icarus_single_induction_geometry_helper
-#  AuxDetGeometry:                  @local::icarus_auxdetgeo
-#  AuxDetExptGeoHelperInterface:    @local::icarus_auxdetgeometry_helper
+
+  Geometry:               @local::icarus_single_induction_overburden_geometry
+  ExptGeoHelperInterface: @local::icarus_single_induction_geometry_helper
+
 } # icarus_single_induction_overburden_geometry_services
 
 
-################################################################################
-###
-### icarus_single_induction_no_overburden_geometry_services
-###
-### Derivative configuration with an alternative ICARUS detector geometry
-### deprived of the concrete overburden.
-###
-
-# 
-# Geometry service configuration:
-# 
-
-icarus_single_induction_no_overburden_geometry: {
-
-  @table::icarus_single_induction_geometry
-
-  Name:            "icarus_no_overburden"
-  GDML:            "icarus_complete_no_overburden.gdml"
-  ROOT:            "icarus_complete_no_overburden.gdml"
-  
-} # icarus_single_induction_no_overburden_geometry
-
-#
-# Auxiliary detector service configuration
-#
-
-icarus_no_overburden_auxdetgeo: {
-  @table::icarus_single_induction_no_overburden_geometry
-  SortingParameters: {}
-}
-
-#
-# geometry configuration bundle
-#
-icarus_single_induction_no_overburden_geometry_services: {
-  Geometry:                        @local::icarus_single_induction_no_overburden_geometry
-  ExptGeoHelperInterface:          @local::icarus_single_induction_geometry_helper
-#  AuxDetGeometry:                  @local::icarus_auxdetgeo
-#  AuxDetExptGeoHelperInterface:    @local::icarus_auxdetgeometry_helper
-} # icarus_single_induction_no_overburden_geometry_services
+### - - - - - - - - - - - - - - - - - - - - - - - - - - - - - - - - - - - - - -
+### Configuration with no concrete overburden
+### (`icarus_single_induction_nooverburden_geometry_services`).
+###
+### This was the configuration of commissioning studies while waiting for the
+### split wire geometry to be fully supported.
+###
+### Override a geometry configuration by:
+###
+###     services: {
+###       @table::services
+###       @table::icarus_single_induction_nooverburden_geometry_services
+###     }
+###
+###
+
+#
+# Geometry service configuration:
+#
+icarus_single_induction_nooverburden_geometry: {
+  @table::icarus_geometry_template
+
+  Name: "icarus"
+  GDML: "icarus_single_complete_no_overburden.gdml"
+  ROOT: "icarus_single_complete_no_overburden.gdml"
+
+} # icarus_single_induction_nooverburden_geometry
+
+#
+# geometry configuration bundle
+#
+icarus_single_induction_nooverburden_geometry_services: {
+
+  Geometry:               @local::icarus_single_induction_nooverburden_geometry
+  ExptGeoHelperInterface: @local::icarus_single_induction_geometry_helper
+
+} # icarus_single_induction_nooverburden_geometry_services
+
+
+### - - - - - - - - - - - - - - - - - - - - - - - - - - - - - - - - - - - - - -
+### Default configuration with single long first induction wires (18 m)
+### (`icarus_single_induction_geometry_services`)
+###
+### This configuration includes no overburden as of now.
+###
+### Override a geometry configuration by:
+###
+###     services: {
+###       @table::services
+###       @table::icarus_single_induction_geometry_services
+###     }
+###
+###
+
+#
+# Geometry service configuration:
+#
+icarus_single_induction_geometry: @local::icarus_single_induction_nooverburden_geometry
+
+#
+# geometry configuration bundle
+#
+icarus_single_induction_geometry_services: @local::icarus_single_induction_nooverburden_geometry_services
+
+
+
+################################################################################
+###
+###  Split first induction plane wires (9 m)
+###
+### Complete geometry (including CRT) with two logical TPCs per drift volume and
+### 9 meter long wires on each half of the first induction planes.
+### This reflects the actual configuration of the ICARUS detector.
+###
+### Default for this configuration is defined below:
+### `icarus_split_induction_geometry_services`.
+###
+################################################################################
+###
+### Configuration with 3 meter deep concrete overburden
+### (`icarus_split_induction_overburden_geometry_services`).
+###
+### This is the most accurate description of ICARUS detector as of March 2020.
+###
+### Override a geometry configuration by:
+###
+###     services: {
+###       @table::services
+###       @table::icarus_split_induction_overburden_geometry_services
+###     }
+###
+###
+
+#
+# Geometry service configuration:
+#
+icarus_split_induction_overburden_geometry: {
+  @table::icarus_geometry_template
+
+  Name: "icarus_splitwires"
+  GDML: "icarus_complete.gdml"
+  ROOT: "icarus_complete.gdml"
+
+} # icarus_split_induction_overburden_geometry
+
+#
+# ExptGeoHelperInterface
+#
+icarus_split_induction_geometry_helper: @local::icarus_geometry_helper_base
+
+#
+# geometry configuration bundle
+#
+icarus_split_induction_overburden_geometry_services: {
+
+  Geometry:               @local::icarus_split_induction_overburden_geometry
+  ExptGeoHelperInterface: @local::icarus_split_induction_geometry_helper
+
+} # icarus_split_induction_overburden_geometry_services
+
+
+### - - - - - - - - - - - - - - - - - - - - - - - - - - - - - - - - - - - - - -
+### Configuration with no concrete overburden
+### (`icarus_split_induction_nooverburden_geometry_services`).
+###
+### This is the configuration for detector commissioning studies.
+###
+### Override a geometry configuration by:
+###
+###     services: {
+###       @table::services
+###       @table::icarus_split_induction_nooverburden_geometry_services
+###     }
+###
+###
+
+#
+# Geometry service configuration:
+#
+icarus_split_induction_nooverburden_geometry: {
+  @table::icarus_geometry_template
+
+  Name: "icarus_splitwires"
+  GDML: "icarus_complete_no_overburden.gdml"
+  ROOT: "icarus_complete_no_overburden.gdml"
+
+} # icarus_split_induction_nooverburden_geometry
+
+#
+# geometry configuration bundle
+#
+icarus_split_induction_nooverburden_geometry_services: {
+
+  Geometry:               @local::icarus_split_induction_nooverburden_geometry
+  ExptGeoHelperInterface: @local::icarus_split_induction_geometry_helper
+
+} # icarus_split_induction_nooverburden_geometry_services
+
+
+### - - - - - - - - - - - - - - - - - - - - - - - - - - - - - - - - - - - - - -
+### Default configuration with split first induction wires (9 m)
+### (`icarus_split_induction_geometry_services`)
+###
+### This configuration includes no overburden as of now.
+###
+### Override a geometry configuration by:
+###
+###     services: {
+###       @table::services
+###       @table::icarus_split_induction_geometry_services
+###     }
+###
+###
+
+#
+# Geometry service configuration:
+#
+icarus_split_induction_geometry: @local::icarus_split_induction_nooverburden_geometry
+
+#
+# geometry configuration bundle
+#
+icarus_split_induction_geometry_services: @local::icarus_split_induction_nooverburden_geometry_services
+
 
 
 ################################################################################
@@ -192,108 +318,87 @@
 ### Default ICARUS geometry configuration
 ###
 ### Complete geometry (including CRT) with one TPC per drift volume and 18 meter
-### long wires on first induction plane. No concrete overburden.
-###
-
-icarus_geo:              @local::icarus_single_induction_no_overburden_geometry_services.Geometry
-icarus_geometry_helper:  @local::icarus_single_induction_no_overburden_geometry_services.ExptGeoHelperInterface
-
-icarus_geometry_services: @local::icarus_single_induction_no_overburden_geometry_services
-
-
-
-################################################################################
-###
->>>>>>> 8919c122
-### icarus_split_induction_geometry_services
-###
-### Complete geometry (including CRT) with two TPCs per drift volume and 9 meter
 ### long wires on first induction plane.
-### There is no concrete overburden.
-###
-# 
-# Geometry service configuration:
-# 
-icarus_split_induction_geometry: {
-  SurfaceY:         6.9e2   # how much below the surface our origin is [cm]
-  Name:            "ICARUS"
-  
-  # This is the version for test distributed on November 18, 2019
-  # by Alessandro Menegolli (alessandro.menegolli@pv.infn.it)
-  GDML:            "icarus_complete_no_overburden.gdml"
-  ROOT:            "icarus_complete_no_overburden.gdml"
-  
-  DisableWiresInG4: true
-  
-} # icarus_split_induction_geometry
-
-#
-# ExptGeoHelperInterface
-#
-icarus_split_induction_geometry_helper: {
-  service_provider: IcarusGeometryHelper
-  
-  Mapper: {
-    
-    # use the experimental new channel mapping algorithm
-    tool_type: "ICARUSsplitInductionChannelMapSetupTool"
-    
-    WirelessChannels: {
-      
-      # first induction plane configuration is shared by all TPC sets;
-      # 1056 regular channels per plane are included
-      FirstInductionPreChannels:        0 # starts with regular channels
-      FirstInductionPostChannels:      96 # 32 ghost, then 64 virtual
-      
-      # C:x S:0 (east TPC); 5600 regular channels per plane are included
-      SecondInductionEvenPreChannels:  96 # 32 ghost, then 64 wireless
-      SecondInductionEvenPostChannels: 64 # 64 wireless
-      CollectionEvenPreChannels:       64 # 64 wireless
-      CollectionEvenPostChannels:      96 # 64 wireless, then 32 ghost
- 
-      # C:x S:1 (west TPC); 5600 regular channels per plane are included
-      SecondInductionOddPreChannels:   64 # 64 wireless
-      SecondInductionOddPostChannels:  96 # 64 wireless, then 32 ghost
-      CollectionOddPreChannels:        96 # 32 ghost, then 64 wireless
-      CollectionOddPostChannels:       64 # 64 wireless
-    
-    } # WirelessChannels
-
-  } # Mapper
-  
-} # icarus_split_induction_geometry_helper
-
-#
-# auxiliary detector configuration is the same
-# as in `icarus_single_induction_geometry_services`
-# 
-
-#
-# geometry configuration bundle
-#
-icarus_split_induction_geometry_services: {
-  Geometry:                        @local::icarus_split_induction_geometry
-  ExptGeoHelperInterface:          @local::icarus_split_induction_geometry_helper
-#  AuxDetGeometry:                  @local::icarus_auxdetgeo
-#  AuxDetExptGeoHelperInterface:    @local::icarus_auxdetgeometry_helper
-} # icarus_split_induction_geometry_services
-
-
-
-################################################################################
-###
+### Options are avaialble for the presence of overburden; the geometry global
+### default includes a choice for that option: see `icarus_geometry_services`.
+###
+################################################################################
+###
+### Default configuration with with 3 meter deep concrete overburden
+### (`icarus_overburden_geometry_services`).
+###
+### This default currently points to the single wire geometry.
+###
+### Override a geometry configuration by:
+###
+###     services: {
+###       @table::services
+###       @table::icarus_overburden_geometry_services
+###     }
+###
+###
+
+#
+# Geometry service configuration:
+#
+
+icarus_overburden_geometry_services: @local::icarus_single_induction_overburden_geometry_services
+
+icarus_overburden_geometry: @local::icarus_overburden_geometry_services.Geometry
+
+
+### - - - - - - - - - - - - - - - - - - - - - - - - - - - - - - - - - - - - - -
+### Default configuration with no concrete overburden
+### (`icarus_nooverburden_geometry_services`).
+###
+### This default currently points to the single wire geometry.
+###
+### Override a geometry configuration by:
+###
+###     services: {
+###       @table::services
+###       @table::icarus_nooverburden_geometry_services
+###     }
+###
+###
+
+#
+# Geometry service configuration:
+#
+
+icarus_nooverburden_geometry_services: @local::icarus_single_induction_nooverburden_geometry_services
+
+icarus_nooverburden_geometry: @local::icarus_nooverburden_geometry_services.Geometry
+
+
+### - - - - - - - - - - - - - - - - - - - - - - - - - - - - - - - - - - - - - -
 ### Default ICARUS geometry configuration
-###
-### Complete geometry (including CRT) with two TPC's per drift volume and 9
-### meter long wires on first induction plane.
-### Well, that is the plan for the near future but for this first release 
-### we stay with the single wire geometry 
-###
-
-icarus_geo:              @local::icarus_single_induction_geometry_services.Geometry
-icarus_geometry_helper:  @local::icarus_single_induction_geometry_services.ExptGeoHelperInterface
-
-icarus_geometry_services: @local::icarus_single_induction_geometry_services
+### (`icarus_geometry_services`)
+###
+### This configuration includes no overburden and long first induction wires
+### (18 m) as of now.
+###
+### Override a geometry configuration by:
+###
+###     services: {
+###       @table::services
+###       @table::icarus_geometry_services
+###     }
+###
+###
+
+#
+# geometry configuration bundle
+#
+icarus_geometry_services: @local::icarus_single_induction_nooverburden_geometry_services
+
+#
+# Geometry service configuration:
+#
+icarus_geometry: @local::icarus_geometry_services.Geometry
+icarus_geo:      @local::icarus_geometry # backward compatibility
+
+icarus_geometry_helper:  @local::icarus_geometry_services.ExptGeoHelperInterface
 
 
 ################################################################################
