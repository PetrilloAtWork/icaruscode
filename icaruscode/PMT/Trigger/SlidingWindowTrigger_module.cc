--- conflicted
+++ resolved
@@ -539,17 +539,6 @@
   auto [ outputGates, outputAssns ]
     = icarus::trigger::transformIntoOpticalTriggerGate
     (std::move(combinedGates), makeGatePtr, waveformMap);
-<<<<<<< HEAD
-
-  mf::LogTrace(fLogCategory)
-    << "Threshold " << threshold << " ('" << dataTag.encode() << "'): "
-    << gates.size() << " input channels, "
-    << outputGates.size() << " output channels (+"
-    << outputAssns.size() << " associations to waveforms) into '"
-    << moduleDescription().moduleLabel() << ":" << dataTag.instance() << "'"
-    ;
-
-=======
 
   {
     mf::LogTrace log { fLogCategory };
@@ -565,7 +554,6 @@
     } // for
   } // local scope
 
->>>>>>> 18cce677
   if (fProduceWaveformAssns) {
     
     // produce one gate-waveform association for each gate-metadata one;
