--- conflicted
+++ resolved
@@ -72,14 +72,10 @@
  produce: [ rns, generator, largeant, mcreco, opdaq , ophit, mcophit, mcflash, cheatflash, opflash ]
  analyze: [ ophitana, opflashana, particleana ]
  store:   [ out1 ]
-<<<<<<< HEAD
+
  trigger_paths: [ produce ]
  #end_paths: [ ]
  end_paths:  [ analyze ]
-=======
- trigger_paths: [ store, produce ]
- end_paths:     [ analyze ]
->>>>>>> b3d7aca6
  #end_paths: [store]
 }
 
