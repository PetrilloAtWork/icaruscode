--- conflicted
+++ resolved
@@ -1,82 +1,44 @@
-<<<<<<< HEAD
-art_make( 
-          MODULE_LIBRARIES
-                        icarusalg_Utilities
-                        icaruscode_CRTUtils
-                        larcorealg_Geometry
-                        larcore_Geometry_Geometry_service
-                        larsim_Simulation 
-                        nug4_ParticleNavigation
-                        lardataobj_Simulation
-                        lardata_Utilities
-                        larevt_Filters
-                        lardataalg_MCDumpers
-                        lardataobj_RawData
-                        lardataobj_RecoBase
-                        lardata_RecoObjects
-                        nusimdata_SimulationBase
-                        ${ART_FRAMEWORK_CORE}
-                        ${ART_FRAMEWORK_PRINCIPAL}
-                        ${ART_FRAMEWORK_SERVICES_REGISTRY}
-                        ${ART_ROOT_IO_TFILE_SUPPORT}
-                        ${ROOT_CORE}
-                        ${ART_ROOT_IO_TFILESERVICE_SERVICE}
-                        art_Persistency_Common 
-                        art_Persistency_Provenance 
-                        art_Utilities 
-                        ${MF_MESSAGELOGGER}
-                        ${MF_UTILITIES}
-                        ${FHICLCPP}
-                        ${CETLIB}
-                        ${CETLIB_EXCEPT}
-                        ROOT::EG
-                        ${ROOT_GEOM}
-                        ${ROOT_XMLIO}
-                        ${ROOT_GDML}
-                        ${ROOT_GENVECTOR}
-                        ${ROOT_BASIC_LIB_LIST}
-        )
-=======
 art_make_library()
 set(	MODULE_LIBRARIES
-		sbnobj::Common_Trigger
-		icarusalg::Utilities
-		larcorealg::Geometry
-		larcore::Geometry_Geometry_service
-		larsim::Simulation
-		nug4::ParticleNavigation
-		lardataobj::Simulation
-		lardata::Utilities
-		larevt::Filters
-		lardataalg::MCDumpers
-		lardataobj::RawData
-		lardataobj::RecoBase
-		lardata::RecoObjects
-		nusimdata::SimulationBase
-		art::Framework_Core
-		art::Framework_Principal
-		art::Framework_Services_Registry
-		ROOT::Core
-		art::Persistency_Common
-		art::Persistency_Provenance
-		art::Utilities
-		messagefacility::MF_MessageLogger
-		messagefacility::headers
-		fhiclcpp::fhiclcpp
-		cetlib::cetlib
-		cetlib_except::cetlib_except
-		ROOT::EG
-		ROOT::Geom
-		ROOT::XMLIO
-		ROOT::Gdml
-		ROOT::GenVector
-	)
+                sbnobj::Common_Trigger
+                icarusalg::Utilities
+                icaruscode::CRTUtils
+                larcorealg::Geometry
+                larcore::Geometry_Geometry_service
+                larsim::Simulation
+                nug4::ParticleNavigation
+                lardataobj::Simulation
+                lardata::Utilities
+                larevt::Filters
+                lardataalg::MCDumpers
+                lardataobj::RawData
+                lardataobj::RecoBase
+                lardata::RecoObjects
+                nusimdata::SimulationBase
+                art::Framework_Core
+                art::Framework_Principal
+                art::Framework_Services_Registry
+                ROOT::Core
+                art::Persistency_Common
+                art::Persistency_Provenance
+                art::Utilities
+                messagefacility::MF_MessageLogger
+                messagefacility::headers
+                fhiclcpp::fhiclcpp
+                cetlib::cetlib
+                cetlib_except::cetlib_except
+                ROOT::EG
+                ROOT::Geom
+                ROOT::XMLIO
+                ROOT::Gdml
+                ROOT::GenVector
+        )
 cet_build_plugin(FilterNeutrinosActiveVolume art::module LIBRARIES ${MODULE_LIBRARIES})
 cet_build_plugin(FilterNumberTPCHits art::module LIBRARIES ${MODULE_LIBRARIES})
 cet_build_plugin(FilterOpFlash art::module LIBRARIES ${MODULE_LIBRARIES})
 cet_build_plugin(FilterParticlesActiveVolume art::module LIBRARIES ${MODULE_LIBRARIES})
 cet_build_plugin(TriggerTypeFilter art::module LIBRARIES ${MODULE_LIBRARIES})
->>>>>>> 0000f801
+cet_build_plugin(FilterCRTPMTMatching art::module LIBRARIES ${MODULE_LIBRARIES})
 
 # install_headers()
 install_fhicl()
