/**
 * @file    DaqDecoderICARUSPMT_module.cc
 * @brief   Produces `raw::OpDetWaveform` from V1730 artDAQ data fragments.
 * @authors Andrea Scarpelli, Gianluca Petrillo (petrillo@slac.stanford.edu)
 * @date    May 21, 2021
 * 
 */


// ICARUS/SBN libraries
#include "icaruscode/Decode/DecoderTools/details/PMTDecoderUtils.h"
#include "icaruscode/Decode/DecoderTools/Dumpers/FragmentDumper.h"
#include "icaruscode/Decode/ChannelMapping/IICARUSChannelMap.h"
// #include "sbnobj/Common/Trigger/ExtraTriggerInfo.h" // future location of:
#include "icaruscode/Decode/DataProducts/ExtraTriggerInfo.h"
// #include "sbnobj/Common/Trigger/BeamBits.h" // future location of:
#include "icaruscode/Decode/BeamBits.h" // sbn::triggerSource
#include "icarusalg/Utilities/BinaryDumpUtils.h" // icarus::ns::util::bin()

#include "sbnobj/Common/PMT/Data/PMTconfiguration.h" // sbn::PMTconfiguration
#include "sbndaq-artdaq-core/Overlays/Common/CAENV1730Fragment.hh"
#include "sbndaq-artdaq-core/Overlays/FragmentType.hh" // sbndaq::FragmentType

// LArSoft libraries
#include "lardata/DetectorInfoServices/DetectorClocksService.h"

#include "lardataalg/DetectorInfo/DetectorTimings.h"
#include "lardataalg/DetectorInfo/DetectorClocks.h"
#include "lardataalg/Utilities/quantities/spacetime.h" // nanoseconds
#include "lardataalg/Utilities/intervals_fhicl.h" // for nanoseconds in FHiCL
#include "larcorealg/CoreUtils/enumerate.h"
#include "larcorealg/CoreUtils/counter.h"

#include "lardataobj/RawData/OpDetWaveform.h"
#include "lardataobj/RawData/TriggerData.h"

// artDAQ
#include "artdaq-core/Data/ContainerFragment.hh"
#include "artdaq-core/Data/Fragment.hh"

// framework libraries
#include "art_root_io/TFileService.h"
#include "art/Framework/Services/Registry/ServiceHandle.h" 
#include "art/Framework/Core/EDProducer.h"
#include "art/Framework/Core/ModuleMacros.h"
#include "art/Framework/Principal/Run.h"
#include "art/Framework/Principal/Event.h"
#include "art/Framework/Principal/Handle.h"
#include "canvas/Persistency/Provenance/EventID.h"
#include "canvas/Persistency/Provenance/Timestamp.h"
#include "canvas/Utilities/InputTag.h"
#include "messagefacility/MessageLogger/MessageLogger.h"
#include "fhiclcpp/types/TableAs.h"
#include "fhiclcpp/types/OptionalSequence.h"
#include "fhiclcpp/types/Sequence.h"
#include "fhiclcpp/types/OptionalAtom.h"
#include "fhiclcpp/types/Atom.h"
#include "cetlib_except/exception.h"

// ROOT libraries
#include "TTree.h"

// C/C++ standard libraries
#include <memory>
#include <ostream>
#include <unordered_map>
#include <map>
#include <set>
#include <vector>
#include <string>
#include <optional>
#include <cassert>


//------------------------------------------------------------------------------
using namespace util::quantities::time_literals;
using detinfo::timescales::electronics_time;

//------------------------------------------------------------------------------
namespace icarus { class DaqDecoderICARUSPMT; }
/**
 * @brief Produces `raw::OpDetWaveform` from V1730 artDAQ data fragments.
 * 
 * The module can read fragments from CAEN V1730 readout boards delivered by
 * artDAQ. It produces optical detector waveforms in LArSoft standards.
 * 
 * This decoder must support both a off-line mode (for storage and downstream
 * processing) and a on-line mode (for monitoring).
 * In particular, the on-line workflow is such that it may not be possible to
 * access the FHiCL configuration of the job and therefore the PMT configuration
 * data (see `icarus::PMTconfigurationExtraction` module).
 * 
 * 
 * Configuration
 * --------------
 * 
 * The set of supported parameters can be seen on command line by running
 * `lar --print-description DaqDecoderICARUSPMT`.
 * 
 * Description of the configuration parameters:
 * * `FragmentsLabels` (list of input tags): a list of possible input data
 *     products. A valid input data product contain a list of fragments from
 *     V1730. All input tags are tried. If only one is available, its content
 *     is used for decoding; otherwise, an exception is thrown.
 * * `DiagnosticOutput` (flag, default: `false`): enables additional console
 *     output, including dumping of the fragments (that is huge output).
 * * `PMTconfigTag` (data product tag, optional): if specified, the pre-trigger
 *     buffer duration is read from there; although optional, it is strongly
 *     recommended that this information be provided, since it is essential for
 *     the correct timing of the PMT waveforms (see
 *     @ref icarus_PMTDecoder_timestamps "the discussion on time stamps below").
 * * `BoardSetup` (list of board setup information): each entry specifies some
 *     information about a specific readout board; the boards are identified by
 *     their name; if a board is found in input that has no setup information,
 *     some time corrections are not applied (see
 *     @ref icarus_PMTDecoder_timestamps "the discussion on time stamps below").
 *     Each entry is in the form of a table:
 *     * `Name` (string, mandatory): the name of the board
 *        (e.g. `"icaruspmtwwtop01"`); this is use to match the setup
 *        information to a fragment ID in the PMT configuration.
 *     * `FragmentID` (integral, optional): if specified, allows the corrections
 *       using setup information to be applied even when no PMT configuration is
 *       provided (if neither PMT configuration nor setup information including
 *       `FragmentID` is available, no time correction is applied).
 *     * `TriggerDelay` (nanoseconds, default: 0 ns): measured delay from the
 *       primitive trigger time to the execution of the PMT trigger; specify
 *       the unit! (e.g. `"43 ns"`).
 *     * `SpecialChannels` (list of configurations): each entry described
 *       special features and settings of a specific channel, identified by
 *       its V1730B board channel number (`0` to `15`). The supported keys are:
 *         * `ChannelIndex` (integer, mandatory) the index of the channel in
 *           the board, from `0` to `15`; note that for this module to decode
 *           this channel index, the channel itself must be enabled on the
 *           readout board.
 *         * `Skip` (flag, optional): if specified, tells whether to always skip
 *           this channel or whether always store it. If not specified, a
 *           channel will be always stored unless it is not associated to any
 *           channel number (see `Channel` below). Note that if the channel is
 *           not enabled in the readout board, this option has no effect.
 *         * `OnlyOnGlobalTrigger` (flag, default: `false`): if set, waveforms
 *           are saved from this channel only when it includes the global
 *           trigger time; if no trigger time is available, such channels will
 *           never be saved.
 *         * `MinSpan` (integer, default: `0`): waveforms which have a span
 *           (highest sample minus lowest sample) smaller than this limit are
 *           not saved (unless `Skip` is set to `false`).
 *         * `Channel` (integral, optional): if specified, it overrides the
 *           channel number used for the waveforms on this channel; if not
 *           specified, the channel number is obtained from the channel mapping
 *           database. Note that insisting to save a waveform without an
 *           assigned channel number (from database or from this configuration)
 *           will trigger an exception.
 *         * `InstanceName` (string, default: empty): the waveform will be
 *           stored in a collection of `raw::OpDetWaveform` with the specified
 *           instance name; the default is an empty name, which is the standard
 *           data product where all the normal waveforms are saved.
 * * `RequireKnownBoards` (flag, default: `true`): if set, the readout boards
 *     in input must each have a setup configuration (`BoardSetup`) *and* must
 *     be present in the PMT DAQ configuration, or an exception is thrown;
 *     if not set, readout boards in input will be processed even when their
 *     setup or DAQ configuration is not known, at the cost of fewer corrections
 *     on the timestamps (which should then be considered unreliable).
 * * `RequireBoardConfig` (flag, default: `true`): if set, the readout boards
 *     which have a setup (`BoardSetup`) are required to be included in the DAQ
 *     configuration of the input file, or an exception is thrown; if not set,
 *     missing readout boards are unnoticed.
 * * `TriggerTag` (data product tag): tag for the information
 *     (`sbn::ExtraTriggerInfo`, produced by trigger decoding); if not
 *     specified, the _art_ event timestamp will be used as trigger time (*not*
 *     recommended).
 * * `TTTresetEverySecond` (optional): if set, the decoder will take advantage
 *     of the assumption that the Trigger Time Tag of all PMT readout boards is
 *     synchronised with the global trigger time and reset at every change of
 *     second of the timescale of the latter; this is currently the only
 *     implementation supporting multiple PMT readout windows on the same board;
 *     if this option is set to `false`, all PMT readout boards are assumed to
 *     have been triggered at the time of the global trigger. By default, this
 *     option is set to `true` unless `TriggerTag` is specified empty.
 * * `DataTrees` (list of strings, default: none): list of data trees to be
 *     produced; if none (default), then `TFileService` is not required.
 * * `SkipWaveforms` (flag, default: `false`) if set, waveforms won't be
 *     produced; this is intended as a debugging option for jobs where only the
 *     `DataTrees` are desired.
 * * `LogCategory` (string, default: `DaqDecoderICARUSPMT`): name of the message
 *     facility category where the output is sent.
 * 
 * 
 * Requirements
 * -------------
 * 
 * Services required include:
 * 
 * * `IICARUSChannelMap` for the association of fragments to LArSoft channel ID;
 * * `DetectorClocksService` for the correct decoding of the time stamps
 *   (always required, even when dumbed-down timestamp decoding is requested);
 * * `TFileService` only if the production of trees or plots is requested.
 * 
 * 
 * Waveform time stamp
 * --------------------
 * 
 * @anchor icarus_PMTDecoder_timestamps
 * 
 * All waveforms on the same readout board fragment share the same timestamp.
 * The same readout board can produce different fragments at different times
 * within an event in which case each fragment will be independently assigned
 * a timstamp .
 * 
 * The time stamp of the waveform is defined as the time when the first sample
 * of the waveform started (that is, if the sample represent the value of the
 * signal in an interval of 2 ns, the time stamp is pointing at the beginning
 * of those 2 ns). Whether we can honour that definition, though, is a different
 * matter.
 * The representation of the time stamp is in the
 * @ref DetectorClocksElectronicsTime "electronics time scale".
 * 
 * Waveforms all originate from a trigger primitive signal being sent to the
 * readout boards by NI7820 FPGA to start the acquisition of the waveform.
 * One of these primitives matches the global event trigger, but the
 * corresponding fragment is not treated in any special way.
 * Every delay between when that signal is emitted and when the PMT trigger is
 * executed shifts the timestamp of the waveform backward.
 * 
 * We assign the the time stamp of the waveforms as follow:
 * 1. the base time is the global trigger time; the global trigger time is read
 *   from the trigger data, where it is stored as an absolute time in TAI scale;
 *   the global trigger time itself effectively defines the electronics time
 *   scale used within a _art_ event, so its representation is a fixed number
 *   that is configured in LArSoft and can be accessed with
 *   `DetectorClocksData::TriggerTime()`;
 * 2. each V1730 data fragment comes with a time tag ("TTT") describing the time
 *   of the end of the readout buffer (unknown whether the start or the end of
 *   the tick of the last sample). This tag is a counter internal to the V1730
 *   board, incremented every 8 ns. The counter is reset at the beginning of
 *   every "new" TAI second, and it can thus be easily transformed into a time
 *   in the same TAI scale as the global trigger; the difference between TTT
 *   and the global trigger pins down the end of the readout buffer in the
 *   electronics time scale;
 * 3. a delay is subtracted to the timestamp, which encompasses all fixed delays
 *   occurring in the trigger signal transportation; the most prominent is the
 *   delay occurring between the start of the "new" TAI second and when the
 *   TTT reset signal reaches and is honoured by the readout board.
 *   This value must be independently measured and provided to this decoder via
 *   configuration as setup information (`TTTresetDelay`); if not present in the
 *   setup, this delay is not added;
 * 4. finally, the time of the beginning of the waveform, that is the target
 *   for `raw::OpDetWaveform` timestamp, is obtained from the time of its end
 *   by simply subtracting the readout buffer length.
 * 
 * A special decoding mode, hoped to be just historical by now, does not rely
 * on the global trigger time. This mode can be safely used only when the (only)
 * data fragment was triggered by the global trigger (e.g. in the simplest
 * minimum/zero bias trigger). It has the advantage that it does not use the TTT
 * information. It can be enabled explicitly by setting the option
 * `TTTresetEverySecond` to `true`, or by removing the specification of the
 * trigger time data product tag (`TriggerTag`).
 * 1. The trigger primitive time is assumed to be the global trigger time too,
 *   so that the trigger primitive time in electronics time also matches the
 *   global trigger time.
 * 2. upon receiving the trigger primitive signal, the readout board will keep
 *   some of the samples already digitized, in what we call pre-trigger buffer;
 *   the size of this buffer is a fixed number of samples which is specified in
 *   DAQ as a fraction of the complete buffer that is _post-trigger_; this
 *   amount, converted in time, is subtracted to the trigger time to point back
 *   to the beginning of the waveform instead that to the trigger primitive
 *   time. The necessary information is read from the PMT configuration
 *   (`PMTconfigTag`); if no configuration is available, this offset is not
 *   subtracted; note that this is a major shift (typically, a few microseconds)
 *   that should be always included. This step is equivalent to the step (4) of
 *   the regular mode, where here the adjustment starts from the trigger
 *   primitive time instead than from the end-of-buffer time.
 * 3. a delay is subtracted to the timestamp, which encompasses all fixed delays
 *   occurring in the trigger signal transportation; one component of it is the
 *   relative delay in the propagation of the trigger primitive signal from a
 *   board to the next (in fact, every three boards have the trigger signal in
 *   daisy chain). This value must be independently measured and provided to
 *   this decoder via configuration as setup information (`TriggerDelay`); if
 *   not present in the setup, this delay is not added.
 *   Note that the particular contribution of the daisy chain to the delay does
 *   not need to be explicitly taken into account in the main mode, because the
 *   TTT reset is independent  and not daisy-chained, so that the TTT times
 *   are all synchronized and when the primitive trigger arrives (via daisy
 *   chain) the TTT value at that instant is already including the delay.
 * 
 * 
 * 
 * Data trees
 * -----------
 * 
 * The module supports the following ROOT trees production on demand:
 * 
 * * `PMTfragments`: data pertaining a single fragment; each entry is about a
 *   single fragment, and it includes full event ID, event time stamp (from
 *   _art_, i.e. the one assigned to the event by artDAQ), the ID of the
 *   fragment the entry is describing, and then the rest of the data, including:
 *     * `TTT` (64-bit integer): (Extended) Trigger Time Tag value, in readout
 *       board ticks (each worth 8 ns) from the last board reset;
 *       currently the value includes the 31-bit counter and in addition the
 *       overflow bit as MSB; the overflow bit is set by the readout board
 *       the first time the counter passes its limit (2^31) and wraps, and never
 *       cleared until the next board reset.
 *       While the tree has room for the 48-bit version (ETTT), the rest of the
 *       decoder does not yet support it.
 *     * `trigger` (64-bit signed integer): global trigger time (from the
 *       trigger decoder), in nanoseconds from The Epoch.
 *     * `triggerSec`, `triggerNS` (32-bit integer each): same time as `trigger`
 *       branch, split into second and nanosecond components.
 *     * `relBeamGateNS`, (32-bit integer): beam gate time opening relative to
 *       the trigger time, in nanoseconds; it may be affected by rounding.
 *       branch, split into second and nanosecond components.
 *     * `fragTime` (64-bit signed integer), `fragTimeSec` (32-bit signed
 *       integer): the timestamp of the PMT fragment, assigned by the board
 *       reader constructing the fragment.
 *     * `fragCount` (unsigned integer): the counter of the fragment within a
 *       readout board (its "event counter").
 *     * `waveformTime` (double): time assigned to the waveforms from this
 *       fragment (electronics time scale).
 *     * `waveformSize` (unsigned integer): number of ticks for the waveforms
 *       from this fragment.
 *     * `triggerBits` (unsigned integer): bits from the `raw::Trigger`.
 *     * `gateCount` (unsigned integer): number of this gate from run start.
 *     * `onGlobalTrigger` (boolean): whether the waveform covers the nominal
 *       trigger time (which should be equivalent to whether the fragment was
 *       triggered by the global trigger).
 * 
 * 
 * Technical notes
 * ----------------
 * 
 * In order to correctly reconstruct the time stamp, this module needs several
 * pieces of information.
 * These include the size of the pre-trigger buffer, which is set by the readout
 * board configuration, and the delay either between the start of the "new"
 * second and the execution of the TTT reset, or between the global trigger and
 * the time that trigger is received and acted upon in the readout board,
 * depending of the time stamping mode; in both cases, the delays need to be
 * measured.
 * The first category of information, from readout board configuration, are read
 * from the input file (`sbn::PMTconfiguration`), while the second category
 * needs to be specified in the module FHiCL configuration.
 * 
 * PMT configuration is optional, in the sense that it can be omitted; in that
 * case, some standard values will be used for it. This kind of setup may be
 * good for monitoring, but it does not meet the requirements for physics
 * analyses.
 * For a board to be served, an entry of that board must be present in the
 * module configuration (`BoardSetup`). It is an error for a fragment in input
 * not to have an entry for the corresponding board setup.
 * 
 * The module extracts the needed information and matches it into a
 * sort-of-database keyed by fragment ID, so that it can be quickly applied
 * when decoding a fragment. The matching is performed by board name.
 * 
 * 
 * ### Proto-waveforms
 * 
 * The module has grown complex enough that some decisions need to be taken much
 * later after a waveform is created, but using information available only
 * during the creation. For example, a waveform can be ultimately routed to a
 * different data product depending on which readout board it comes from,
 * but that information is lost by the time the waveform needs to be written.
 * Rather than attempting to recreate that information, it is saved when still
 * available and travels together with the waveform itself in a data structure
 * called "proto-waveform". The extra-information is eventually discarded when
 * putting the actual waveform into the _art_ event.
 * 
 * 
 * ### Processing pipeline
 * 
 * Processing happens according to the following structure (in `produce()`):
 * 1. pre-processing: currently nothing
 * 2. processing of each board data independently: at this level, all the
 *    buffers from the 16 channels of a single board are processed together
 *    (`processBoardFragments()`)
 *     1. the configuration and parameters specific to this board are fetched
 *     2. each data fragment is processed independently: at this level, data
 *        from all 16 channels _at a given time_ are processed together,
 *        producing up to 16 proto-waveforms
 *     3. merging of contiguous waveforms is performed
 * 3. post-processing of proto-waveforms:
 *     * sorting by time (as opposed as roughly by channel, as they come)
 * 4. conversion to data products and output
 * 
 * 
 * 
 * Glossary
 * ---------
 * 
 * * **setup**, **[PMT] configuration**: this is jargon specific to this module.
 *     Information about a readout board can come from two sources: the "setup"
 *     is information included in the `BoardSetup` configuration list of this
 *     module; the "PMT configuration" is information included in the DAQ
 *     configuration that is delivered via `PMTconfigTag`.
 * * **TAI** (International Atomic Time): a time standard defining a universal
 *     time with a precision higher than it will ever matter for ICARUS.
 * * **TTT**: trigger time tag, from the V1730 event record (31 bits); may be:
 * * **ETTT**: extended trigger time tag, from the V1730 event record (48 bits).
 * * **trigger delay**: time point when a V1730 board processes a (PMT) trigger
 *     signal (and increments the TTT register) with respect to the time of the
 *     time stamp of the (SPEXi) global trigger that acquired the event.
 * 
<<<<<<< HEAD
=======
 * 
>>>>>>> 18cce677
 */
class icarus::DaqDecoderICARUSPMT: public art::EDProducer {
  
  // --- BEGIN -- some debugging tree declarations -----------------------------
  
  /// Enumerate the supported data trees.
  enum class DataTrees: std::size_t {
    Fragments, ///< Information about fragments
    N          ///< Counter.
  };
  using TreeNameList_t
    = std::array<std::string, static_cast<std::size_t>(DataTrees::N)>;
  static TreeNameList_t const TreeNames;
  
  /// Returns a string with all supported tree names.
  static std::string listTreeNames(std::string const& sep = "\n");
  
  // --- END ---- some debugging tree declarations -----------------------------
  
    public:
  
  // --- BEGIN -- public data types --------------------------------------------
  
  using nanoseconds = util::quantities::intervals::nanoseconds; ///< Alias.
  
  /// Data structure for trigger time.
  struct SplitTimestamp_t {
    static_assert(sizeof(int) >= 4U);
    struct Split_t {
        int seconds = std::numeric_limits<int>::min(); ///< The ongoing second.
        /// Nanoseconds from the start of current second.
        unsigned int nanoseconds = std::numeric_limits<unsigned int>::max();
    }; // Split_t
    
    /// Trigger time in nanoseconds from The Epoch.
    long long int time = std::numeric_limits<long long int>::min();
    /// Trigger time in nanoseconds from The Epoch (in components).
    Split_t split;
    
    constexpr SplitTimestamp_t() = default;
    constexpr SplitTimestamp_t(int sec, unsigned int ns);
    constexpr SplitTimestamp_t(long long int triggerTime);
  }; // SplitTimestamp_t
  
  // --- END ---- public data types --------------------------------------------
  
  
  // --- BEGIN -- FHiCL configuration ------------------------------------------
  
  /// Configuration of the V1730 readout board setup.
  struct BoardSetupConfig {
    
    struct ChannelSetupConfig {
      
      fhicl::Atom<unsigned short int> ChannelIndex {
        fhicl::Name("ChannelIndex"),
        fhicl::Comment
          ("index of the channel on the board these settings pertain")
        // mandatory
        };
      
      fhicl::OptionalAtom<bool> Skip {
        fhicl::Name("Skip"),
        fhicl::Comment(
          "set to true to force skipping this channel, false to force saving it"
          )
        };
      
      fhicl::Atom<bool> OnlyOnGlobalTrigger {
        fhicl::Name("OnlyOnGlobalTrigger"),
        fhicl::Comment
          ("save this channel only if its data includes global trigger time"),
        false // default
        };
      
      fhicl::Atom<std::uint16_t> MinSpan {
        fhicl::Name("MinSpan"),
        fhicl::Comment(
          "discard this channel if its span (maximum minus minimum)"
          " is smallerthan this"
          ),
        0 // default
        };
      
      fhicl::Atom<raw::Channel_t> Channel {
        fhicl::Name("Channel"),
        fhicl::Comment("Off-line channel ID associated to this board channel"),
        sbn::V1730channelConfiguration::NoChannelID
        };
      
      fhicl::Atom<std::string> InstanceName {
        fhicl::Name("InstanceName"),
        fhicl::Comment
          ("name of the data product instance where to add this channel"),
        "" // default
        };
      
    }; // struct ChannelSetupConfig
    
    
    fhicl::Atom<std::string> Name {
      fhicl::Name("Name"),
      fhicl::Comment("board name, as specified in the DAQ configuration")
      };
    
    fhicl::OptionalAtom<unsigned int> FragmentID {
      fhicl::Name("FragmentID"),
      fhicl::Comment("ID of the fragments associated with the board")
      };
    
    fhicl::Atom<nanoseconds> TriggerDelay {
      fhicl::Name("TriggerDelay"),
      fhicl::Comment
        ("from delay from the trigger timestamp to the PMT trigger [ns]"),
      0_ns
      };
    
    fhicl::Atom<nanoseconds> TTTresetDelay {
      fhicl::Name("TTTresetDelay"),
      fhicl::Comment
        ("assume that V1730 counter (Trigger Time Tag) is reset every second"),
      0_ns
      };
    
    fhicl::OptionalSequence<fhicl::Table<ChannelSetupConfig>> SpecialChannels {
      fhicl::Name("SpecialChannels"),
      fhicl::Comment("special settings for selected channels on the board")
      };
    
  }; // struct BoardSetupConfig
  
  
  /// Main module configuration.
  struct Config {
    
    using Name = fhicl::Name;
    using Comment = fhicl::Comment;
    
    fhicl::Sequence<art::InputTag> FragmentsLabels {
      Name("FragmentsLabels"),
      Comment("data product candidates with the PMT fragments from DAQ"),
      std::vector<art::InputTag>{ "daq:CAENV1730", "daq:ContainerCAENV1730" }
      };
    
    fhicl::Atom<bool> SurviveExceptions {
      Name("SurviveExceptions"),
      Comment
        ("when the decoding module throws an exception, print a message and move on"),
      true // default
      };
    
    fhicl::Atom<bool> DiagnosticOutput {
      Name("DiagnosticOutput"),
      Comment("enable additional console output"),
      false // default
      };
    
    fhicl::Atom<bool> PacketDump {
      Name("PacketDump"),
      Comment("enable dump of the whole V1730 data (huge)"),
      false // default
      };
    
    fhicl::Atom<bool> RequireKnownBoards {
      Name("RequireKnownBoards"),
      Comment
        ("all readout boards in input must be known (setup+PMT configuration)"),
      true
      };
    
    fhicl::Atom<bool> RequireBoardConfig {
      Name("RequireBoardConfig"),
      Comment
        ("all readout boards in setup must have a matching PMT configuration"),
      true
      };
    
    fhicl::OptionalAtom<art::InputTag> PMTconfigTag {
      Name("PMTconfigTag"),
      Comment("input tag for the PMT readout board configuration information")
      };
    
    fhicl::Sequence
      <fhicl::TableAs<daq::details::BoardSetup_t, BoardSetupConfig>>
    BoardSetup {
      Name("BoardSetup"),
      Comment("list of the setup settings for all relevant V1730 boards")
      };
    
    fhicl::OptionalAtom<art::InputTag> TriggerTag {
      Name("TriggerTag"),
      Comment("input tag for the global trigger object (sbn::ExtraTriggerInfo)")
      };
    
    fhicl::OptionalAtom<bool> TTTresetEverySecond {
      Name("TTTresetEverySecond"),
      Comment
        ("assume that V1730 counter (Trigger Time Tag) is reset every second")
      };
    
    fhicl::Sequence<std::string> DataTrees {
      fhicl::Name("DataTrees"),
      fhicl::Comment
        ("produces the specified ROOT trees (" + listTreeNames(",") + ")"),
      std::vector<std::string>{} // default
      };
    
    fhicl::Atom<bool> SkipWaveforms {
      Name("SkipWaveforms"),
      Comment("do not decode and produce waveforms"),
      false // default
      };
    
    fhicl::Atom<std::string> LogCategory {
      Name("LogCategory"),
      Comment("name of the category for message stream"),
      "PMTDecoder" // default
      };
    
  }; // Config
  
  using Parameters = art::EDProducer::Table<Config>;
  
  
  static constexpr electronics_time NoTimestamp
    = std::numeric_limits<electronics_time>::min();
  
  
  // --- END ---- FHiCL configuration ------------------------------------------
  
  
  /// Constructor.
  explicit DaqDecoderICARUSPMT(Parameters const& params);
  
  /// On a new run: cache PMT configuration information.
  void beginRun(art::Run& run) override;
  
  /// Processes the event.
  void produce(art::Event& event) override;
  
  /// Prints a end-of-job message.
  void endJob() override;
  
  
    private:
  
  /// Type of setup of all channels in a readout board.
  using AllChannelSetup_t = daq::details::BoardSetup_t::AllChannelSetup_t;
  
  /// Collection of useful information from fragment data.
  struct FragmentInfo_t {
    artdaq::Fragment::fragment_id_t fragmentID
      = std::numeric_limits<artdaq::Fragment::fragment_id_t>::max();
    artdaq::Fragment::timestamp_t fragmentTimestamp;
    unsigned int eventCounter = 0U;
    std::uint32_t TTT = 0U;
    std::uint16_t enabledChannels = 0U;
    std::size_t nSamplesPerChannel = 0U;
    std::uint16_t const* data = nullptr;
  }; // FragmentInfo_t
  
  /// Information used in decoding from a board.
  struct NeededBoardInfo_t {
    static AllChannelSetup_t const DefaultChannelSetup; // default-initialized
    
    std::string const name;
    nanoseconds bufferLength;
    nanoseconds preTriggerTime;
    nanoseconds PMTtriggerDelay;
    nanoseconds TTTresetDelay;
    AllChannelSetup_t const* specialChannelSetup = nullptr;
    
    AllChannelSetup_t const& channelSetup() const
      { return specialChannelSetup? *specialChannelSetup: DefaultChannelSetup; }
    
  }; // NeededBoardInfo_t
  
  /// Collection of information about the global trigger.
  struct TriggerInfo_t {
    SplitTimestamp_t time; ///< Time of the trigger (absolute).
    long int relBeamGateTime; ///< Time of beam gate relative to trigger [ns].
    sbn::triggerSourceMask bits; ///< Trigger bits.
    unsigned int gateCount = 0U; ///< Gate number from the beginning of run.
  }; // TriggerInfo_t
  
  /// All the information collected about a waveform (with the waveform itself).
  struct ProtoWaveform_t {
    
    raw::OpDetWaveform waveform; ///< The complete waveform.
    
    /// Pointer to the settings for the channel this waveform belongs to.
    daq::details::BoardSetup_t::ChannelSetup_t const* channelSetup = nullptr;
    
    /// Whether the waveform includes the global trigger time.
    bool onGlobal = false;
    
    ///< Lowest sample in the original waveform.
    std::uint16_t minSample = std::numeric_limits<std::uint16_t>::max();
    ///< Highest sample in the original waveform.
    std::uint16_t maxSample =  std::numeric_limits<std::uint16_t>::max();
    
    ///< Returns the span of the waveform (cached, not computed anew!).
    std::uint16_t span() const
      { return (maxSample > minSample)? (maxSample - minSample): 0; }
    
    /// Ordering: the same as the contained waveform.
    bool operator< (ProtoWaveform_t const& than) const
      { return waveform < than.waveform; }
    
  }; // struct ProtoWaveform_t

  // --- BEGIN -- Configuration parameters -------------------------------------
  
  ///< List of candidate data products with artDAQ data fragments.
  std::vector<art::InputTag> const fInputTags;
  
  bool const fSurviveExceptions; ///< Whether to "ignore" errors.
  
  /// If true will spew endless messages to output.
  bool const fDiagnosticOutput;
  
  bool const fPacketDump; ///< Dump V1730 data.
  
  /// Whether info on all input boards is required.
  bool const fRequireKnownBoards;
  
  /// Whether setup info on all boards is required.
  bool const fRequireBoardConfig;
  
  /// Input tag of the PMT configuration.
  std::optional<art::InputTag> const fPMTconfigTag;
  
  /// Input tag of the global trigger.
  std::optional<art::InputTag> const fTriggerTag;
  
  bool const fTTTresetEverySecond; ///< Whether V1730 TTT is reset every second.
  
  /// All board setup settings.
  std::vector<daq::details::BoardSetup_t> const fBoardSetup;
  
  bool const fSkipWaveforms; ///< Whether to skip waveform decoding.
  
  std::string const fLogCategory; ///< Message facility category.
  
  // --- END ---- Configuration parameters -------------------------------------

  
  // --- BEGIN -- Services -----------------------------------------------------
  
  /// Interface to LArSoft configuration for detector timing.
  detinfo::DetectorTimings const fDetTimings;
  
  /// Fragment/channel mapping database.
  icarusDB::IICARUSChannelMap const& fChannelMap;

  // --- END ---- Services -----------------------------------------------------


  // --- BEGIN -- Cached values ------------------------------------------------
  
  /// Duration of the optical detector readout sampling tick (i.e. 2 ns; hush!).
  nanoseconds const fOpticalTick;
  
  /// Trigger time as reported by `detinfo::DetectorClocks` service.
  electronics_time const fNominalTriggerTime;
  
  // --- END ---- Cached values ------------------------------------------------
  
  
  // --- BEGIN -- Per-run data cache -------------------------------------------
  
  /// Find the information on a readout boards by fragment ID.
  std::optional<daq::details::BoardInfoLookup> fBoardInfoLookup;
  
  // --- END -- Per-run data cache ---------------------------------------------
  
  
  unsigned int fNFailures = 0U; ///< Number of event failures encountered.
  
  
  // --- BEGIN -- PMT readout configuration ------------------------------------
  
  /// Returns whether PMT configuration information is expected to be available.
  bool hasPMTconfiguration() const { return fPMTconfigTag.has_value(); }
  
  /// Updates the PMT configuration cache. How? Dunno. Placeholder.
  bool UpdatePMTConfiguration(sbn::PMTconfiguration const* PMTconfig);
  

  /**
   * @brief Returns a lookup object with board setup and configuration info.
   * @param PMTconfig the PMT configuration, if available
   * @return an object working like lookup table for all fragment information
   * 
   * This method merges the setup information from the module configuration with
   * the PMT configuration specified in the argument, and returns an object
   * that can look up all the information as a single record, with the
   * fragment ID as key. In addition, a few intermediate quantities ("facts",
   * see `BoardFacts_t`) are computed and stored in this object.
   * 
   * If a fragment ID is missing, it means that no PMT configuration was
   * provided and that the setup information did not include a fragment ID.
   * If some information (configuration or setup) is missing, the "facts"
   * depending on the missing information will have default values.
   */
  daq::details::BoardInfoLookup matchBoardConfigurationAndSetup
    (sbn::PMTconfiguration const* PMTconfig) const;
  
  /// Puts together all the needed information for a board.
  NeededBoardInfo_t fetchNeededBoardInfo(
    daq::details::BoardInfoLookup::BoardInfo_t const* boardInfo,
    unsigned int fragmentID
    ) const;

  /// Extracts the Trigger Time Tag (31+1 bits) value from the fragment
  static unsigned int extractTriggerTimeTag(artdaq::Fragment const& fragment);


  // --- END -- PMT readout configuration --------------------------------------


  /**
   * @brief Returns the count of set bits for each set bit.
   * @tparam NBits the number of bits to test
   * @param value the bit mask to be analyzed
   * @return a pair: `first` an array with the `NBits` values,
   *         `second` the number of bits set
   * 
   * Much better to go with an example.
   * Let's process `setBitIndices<16U>(0x6701)`: `value` is `0110 0111 0000 0001`,
   * and we request the `16` least significant bits (`NBits`).
   * There are six bit that are set, in position 0, 8, 9, 10, 13 and 14.
   * The returned value includes the number of set bits (6) as the `second`
   * element of the pair, an as `first` an array of 16 indices, one for each bit
   * position.
   * Its values are `0` at `[0]`, `1` at `[8]`, `2` at `[9]`, `3` at `[10]`,
   * `4` at `[13]` and `5` at `[14]`. That is, each value represents the number
   * of that bit in the list of set bits. All the other indices, associated to
   * the bits which are not set, are assigned a value that is equal or larger than
   * the number of bits set (i.e. `6` or larger).
   */
  template <std::size_t NBits, typename T>
  static constexpr std::pair<std::array<std::size_t, NBits>, std::size_t>
    setBitIndices(T value) noexcept;

  
  // --- BEGIN -- Trees and their data ---------------------------------------
  
  /// Data structure for basic event information in simple ROOT trees.
  struct TreeData_EventID_t {
    unsigned int run;    ///< Run number.
    unsigned int subrun; ///< Subrun number.
    unsigned int event;  ///< Event number.
    SplitTimestamp_t timestamp; ///< Event timestamp (seconds from the epoch).
  }; // TreeData_EventID_t
  
  /// Structure collecting all data for a fragment ROOT tree.
  struct TreeFragment_t {
    struct Data_t: public TreeData_EventID_t {
      
      int fragmentID = 0; ///< ID of the fragment of this entry.
      
      unsigned int fragCount = 0U; ///< Counter of the fragment in the board.
      
      ///< Trigger time tag from the fragment.
      unsigned long int TriggerTimeTag = 0;
      
      SplitTimestamp_t trigger; ///< Global trigger time.
      
      SplitTimestamp_t fragTime; ///< PMT fragment time stamp.
      
      long int relBeamGate; ///< Beam gate start relative to trigger [ns].
      
      /// Time assigned to the waveforms.
      double waveformTime = std::numeric_limits<double>::lowest();
      
      unsigned int waveformSize = 0U; ///< Ticks in the waveforms.
      
      unsigned int triggerBits = 0x0; ///< Trigger bits, from `raw::Trigger`.
      
      unsigned int gateCount = 0U; ///< The number of gate from run start.
      
      ///< Whether waveforms cover nominal trigger time.
      bool onGlobalTrigger = false;
      
      
    }; // Data_t
    
    Data_t data;
    TTree* tree = nullptr;
  }; // TreeFragment_t
  
  
  std::unique_ptr<TreeData_EventID_t> fEventInfo; ///< Event ID for trees.
  
  ///< Tree with fragment information.
  std::unique_ptr<TreeFragment_t> fTreeFragment;
  
  // --- END ---- Trees and their data -----------------------------------------
  
  
  // --- BEGIN -- Timestamps ---------------------------------------------------
  
  /// Retrieves the global trigger time stamp from the event.
  TriggerInfo_t fetchTriggerTimestamp(art::Event const& event) const;
  
  /// Returns the timestamp for the waveforms in the specified fragment.
  electronics_time fragmentWaveformTimestamp(
    FragmentInfo_t const& fragInfo,
    NeededBoardInfo_t const& boardInfo,
    SplitTimestamp_t triggerTime
    ) const;
  
  /**
   * @brief Returns the timestamp for the waveforms in the specified fragment.
   * 
   * This method assumes that all PMT readout board triggers happened at the
   * same time as the global trigger.
   * Unsurprisingly, this does not work well with multiple PMT windows.
   */
  electronics_time fragmentWaveformTimestampOnTrigger(
    FragmentInfo_t const& fragInfo,
    NeededBoardInfo_t const& boardInfo,
    SplitTimestamp_t triggerTime
    ) const;
  
  /**
   * @brief Returns the timestamp for the waveforms in the specified fragment.
   * 
   * This method assumes that the Trigger Time Tag counters are synchronised
   * with the global trigger and their value is reset on each new second of 
   * the global trigger timescale (International Atomic Time).
   * 
   * This assumptions enables timestamping of waveforms from the same readout
   * boards at different times ("multi-window PMT readout").
   * 
   * See `TTTresetEverySecond` configuration option.
   */
  electronics_time fragmentWaveformTimestampFromTTT(
    FragmentInfo_t const& fragInfo,
    NeededBoardInfo_t const& boardInfo,
    SplitTimestamp_t triggerTime
    ) const;
  
  
  /// Returns the timestamp difference `a - b`.
  static long long int timestampDiff(std::uint64_t a, std::uint64_t b)
    { return static_cast<long long int>(a) - static_cast<long long int>(b); }
  
  
  /// Returns the fragment ID to be used with databases.
  static constexpr std::size_t effectivePMTboardFragmentID
    (artdaq::Fragment::fragment_id_t id)
    { return id & 0x0fff; }
  
  // --- END ---- Timestamps ---------------------------------------------------
  
  
  // --- BEGIN -- Input data management ----------------------------------------
  
  /// Reads the fragments to be processed.
  artdaq::Fragments const& readInputFragments(art::Event const& event) const;
  
  /// Throws an exception if `artdaqFragment` is not of type `CAEN1730`.
  void checkFragmentType(artdaq::Fragment const& artdaqFragment) const;
  
  /// Converts a fragment into a fragment collection
  /// (dispatcher based on fragment type).
  artdaq::FragmentPtrs makeFragmentCollection
    (artdaq::Fragment const& sourceFragment) const;

  /// Converts a plain fragment into a fragment collection.
  artdaq::FragmentPtrs makeFragmentCollectionFromFragment
    (artdaq::Fragment const& sourceFragment) const;

  /// Converts a container fragment into a fragment collection.
  artdaq::FragmentPtrs makeFragmentCollectionFromContainerFragment
    (artdaq::Fragment const& sourceFragment) const;

  /// Extracts waveforms from the specified fragments from a board.
  std::vector<ProtoWaveform_t> processBoardFragments(
    artdaq::FragmentPtrs const& artdaqFragment,
    TriggerInfo_t const& triggerInfo
    );
  
  // --- END ---- Input data management ----------------------------------------
  
  
  // --- BEGIN -- Output waveforms ---------------------------------------------
  
  /// Merges "in place" `waveforms` based on timestamp.
  /// @return the number of original waveforms merged into another
  unsigned int mergeWaveforms(std::vector<ProtoWaveform_t>& waveforms) const;

  /// Sorts in place the specified waveforms in channel order, then in time.
  void sortWaveforms(std::vector<ProtoWaveform_t>& waveforms) const;
  
  /// Returns pointers to all waveforms including the nominal trigger time.
  std::vector<ProtoWaveform_t const*> findWaveformsWithNominalTrigger
    (std::vector<ProtoWaveform_t> const& waveforms) const;
  
  /// Returns whether `waveform` includes the tick of the nominal trigger time.
  bool containsGlobalTrigger(raw::OpDetWaveform const& waveform) const;
  
  /// Returns whether nominal trigger time is within `nTicks` from `time`.
  bool containsGlobalTrigger(electronics_time time, std::size_t nTicks) const;
  
  /// Returns a waveform merging of the `indices` ones from `allWaveforms`.
  /// The merged waveforms are emptied of their content.
  ProtoWaveform_t mergeWaveformGroup(
    std::vector<ProtoWaveform_t>& allWaveforms,
    std::vector<std::size_t> const& indices
    ) const;

  electronics_time waveformStartTime(raw::OpDetWaveform const& wf) const
    { return electronics_time{ wf.TimeStamp() }; }

  electronics_time waveformStartTime(ProtoWaveform_t const& wf) const
    { return waveformStartTime(wf.waveform); }
  
  electronics_time waveformEndTime(raw::OpDetWaveform const& wf) const
    { return waveformStartTime(wf) + fOpticalTick * wf.size(); }
  
  electronics_time waveformEndTime(ProtoWaveform_t const& wf) const
    { return waveformEndTime(wf.waveform); }
  
  // --- END ---- Output waveforms ---------------------------------------------
  
  using BoardID_t = short int; ///< Type used internally to represent board ID.
  
  
  /**
   * @brief Create waveforms and fills trees for the specified artDAQ fragment.
   * @param artdaqFragment the fragment to process
   * @param boardInfo board information needed, from configuration/setup
   * @param triggerTime absolute time of the trigger
   * @return collection of PMT waveforms from the fragment
   * 
   * This method fills the information for the PMT fragment tree
   * (`fillPMTfragmentTree()`) and creates PMT waveforms from the fragment data
   * (`createFragmentWaveforms()`).
   */
  std::vector<ProtoWaveform_t> processFragment(
    artdaq::Fragment const& artdaqFragment,
    NeededBoardInfo_t const& boardInfo,
    TriggerInfo_t const& triggerInfo
    );

  
  /**
   * @brief Creates `raw::OpDetWaveform` objects from the fragment data.
   * @param fragInfo information extracted from the fragment
   * @param channelSetup settings channel by channel
   * @param timeStamp timestamp of the waveforms in the fragment
   * @return collection of newly created `raw::OpDetWaveform`
   * 
   * All fragment information needed is enclosed in `fragInfo`
   * (`extractFragmentInfo()`). The timestamp can be obtained with a call to
   * `fragmentWaveformTimestamp()`.
   */
  std::vector<ProtoWaveform_t> createFragmentWaveforms(
    FragmentInfo_t const& fragInfo,
    AllChannelSetup_t const& channelSetup,
    electronics_time const timeStamp
    ) const;
  
  /// Extracts useful information from fragment data.
  FragmentInfo_t extractFragmentInfo
    (artdaq::Fragment const& artdaqFragment) const;
  
  /// Extracts the fragment ID (i.e. board ID) from the specified `fragment`.
  static BoardID_t extractFragmentBoardID(artdaq::Fragment const& fragment);
  
  /// Returns the board information for this fragment.
  NeededBoardInfo_t neededBoardInfo
    (artdaq::Fragment::fragment_id_t fragment_id) const;
  
  /// Returns all the instance names we will produce.
  std::set<std::string> getAllInstanceNames() const;
  
  /// Throws an exception if the configuration of boards shows errors.
  void checkBoardSetup
    (std::vector<daq::details::BoardSetup_t> const& allBoardSetup) const;
  
  
  // --- BEGIN -- Tree-related methods -----------------------------------------
  
  /// Declares the use of event information.
  void usesEventInfo();
  
  /// Initializes all requested data trees.
  void initTrees(std::vector<std::string> const& treeNames);
  
  /// Initializes the event ID part of a tree.
  void initEventIDtree(TTree& tree, TreeData_EventID_t& data);
  
  /// Initializes the fragment data tree (`fTreeFragment`).
  void initFragmentsTree();

  /// Fills the base information of a tree data entry from an _art_ event.
  void fillTreeEventID
    (art::Event const& event, TreeData_EventID_t& treeData) const;

  /// Assigns the cached event information to the specified tree data.
  void assignEventInfo(TreeData_EventID_t& treeData) const;
  
  /// Fills the PMT fragment tree with the specified information
  /// (additional information needs to have been set already).
  void fillPMTfragmentTree(
    FragmentInfo_t const& fragInfo,
    TriggerInfo_t const& triggerInfo,
    electronics_time waveformTimestamp
    );
  
  
  /// Returns the name of the specified tree.
  static std::string const& treeName(DataTrees treeID);

  /// Static initialization.
  static TreeNameList_t initTreeNames();
  
  // --- END ---- Tree-related methods -----------------------------------------
  
  friend struct dumpChannel;
  friend std::ostream& operator<< (std::ostream&, ProtoWaveform_t const&);
  
}; // icarus::DaqDecoderICARUSPMT


//------------------------------------------------------------------------------
// --- implementation
//------------------------------------------------------------------------------
namespace {
  
  /// Moves the contend of `src` into the end of `dest`.
  template <typename T>
  std::vector<T>& appendTo(std::vector<T>& dest, std::vector<T>&& src) {
    if (dest.empty()) dest = std::move(src);
    else {
      dest.reserve(dest.size() + src.size());
      std::move(src.begin(), src.end(), std::back_inserter(dest));
    }
    src.clear();
    return dest;
  } // appendTo()
  
  /// Returns whether an element `value` is found in `coll`.
  template <typename Coll, typename T>
  bool contains(Coll const& coll, T const& value) {
    auto const cend = end(coll);
    return std::find(begin(coll), cend, value) != cend;
  } // contains()
  
} // local namespace


//------------------------------------------------------------------------------
namespace icarus {

  /// Special function `fhicl::TableAs` uses to convert BoardSetupConfig.
  daq::details::BoardSetup_t convert
    (DaqDecoderICARUSPMT::BoardSetupConfig const& config)
  {
    
    daq::details::BoardSetup_t bs {
        config.Name()                                          // name
      , config.FragmentID()
          .value_or(daq::details::BoardSetup_t::NoFragmentID)  // fragmentID
      , config.TriggerDelay()                                  // triggerDelay
      , config.TTTresetDelay()                                 // TTTresetDelay
      };
    
    // set the special configuration for the board channels that have one;
    // the others will stay with the default one (which implies that a channel
    // is saved in the standard data product, and only if it has a channel ID
    // entry from the database)
    for (
      DaqDecoderICARUSPMT::BoardSetupConfig::ChannelSetupConfig const& chConfig
      : config.SpecialChannels().value_or(
        std::vector<DaqDecoderICARUSPMT::BoardSetupConfig::ChannelSetupConfig>{}
        )
    ) {
      try {
        bs.channelSettings.at(chConfig.ChannelIndex()) = {
            chConfig.Channel()              // channelID
          , chConfig.Skip()                 // forcedSkip
          , chConfig.OnlyOnGlobalTrigger()  // onGlobalOnly
          , chConfig.MinSpan()              // minSpan
          , chConfig.InstanceName()         // category
          };
      }
      catch (std::out_of_range const&) {
        throw art::Exception(art::errors::Configuration)
          << "Configuration requested for invalid channel index "
          << chConfig.ChannelIndex() << " of the board '"
          << config.Name() << "'\n";
      }
    } // for
    
    return bs;
  } // convert(BoardSetupConfig)


  struct dumpChannel {
    DaqDecoderICARUSPMT::ProtoWaveform_t const& wf;
    dumpChannel(DaqDecoderICARUSPMT::ProtoWaveform_t const& wf): wf{ wf } {}
  };
  
  std::ostream& operator<< (std::ostream& out, dumpChannel const& d) {
    return out << (d.wf.channelSetup->category.empty()? std::dec: std::hex)
      << d.wf.waveform.ChannelNumber() << std::dec;
  }

} // namespace icarus


//------------------------------------------------------------------------------
// --- icarus::DaqDecoderICARUSPMT::SplitTimestamp_t
//------------------------------------------------------------------------------
constexpr icarus::DaqDecoderICARUSPMT::SplitTimestamp_t::SplitTimestamp_t
  (int sec, unsigned int ns)
  : time { static_cast<long long int>(sec) * 1'000'000'000LL + ns }
  , split { sec, ns }
{}


//------------------------------------------------------------------------------
constexpr icarus::DaqDecoderICARUSPMT::SplitTimestamp_t::SplitTimestamp_t
  (long long int triggerTime)
  : time { triggerTime }
  , split {
      static_cast<int>(time / 1'000'000'000), // seconds
      static_cast<unsigned int>(time % 1'000'000'000) // nanoseconds
    }
{}


//------------------------------------------------------------------------------
namespace icarus {
  
  std::ostream& operator<<
    (std::ostream& out, DaqDecoderICARUSPMT::SplitTimestamp_t const& time)
  {
    out << time.split.seconds << '.'
      << std::setfill('0') << std::setw(9) << time.split.nanoseconds;
    return out;
  } // operator<< (std::ostream&, PMTDecoder::SplitTimestamp_t)
  
} // namespace icarus


//------------------------------------------------------------------------------
// --- icarus::DaqDecoderICARUSPMT
//------------------------------------------------------------------------------
// --- template implementation
//------------------------------------------------------------------------------
template <std::size_t NBits, typename T>
constexpr std::pair<std::array<std::size_t, NBits>, std::size_t>
icarus::DaqDecoderICARUSPMT::setBitIndices(T value) noexcept {
  
  std::pair<std::array<std::size_t, NBits>, std::size_t> res;
  auto& [ indices, nSetBits ] = res;
  for (std::size_t& index: indices) {
    index = (value & 1)? nSetBits++: NBits;
    value >>= 1;
  } // for
  return res;
  
} // icarus::DaqDecoderICARUSPMT::setBitIndices()


//------------------------------------------------------------------------------
// --- static definitions
//------------------------------------------------------------------------------
icarus::DaqDecoderICARUSPMT::AllChannelSetup_t const
icarus::DaqDecoderICARUSPMT::NeededBoardInfo_t::DefaultChannelSetup;

//------------------------------------------------------------------------------
icarus::DaqDecoderICARUSPMT::TreeNameList_t const
icarus::DaqDecoderICARUSPMT::TreeNames
  = icarus::DaqDecoderICARUSPMT::initTreeNames();

auto icarus::DaqDecoderICARUSPMT::initTreeNames() -> TreeNameList_t {
  TreeNameList_t names;
  names[static_cast<std::size_t>(DataTrees::Fragments)] = "PMTfragments";
  return names;
} // icarus::DaqDecoderICARUSPMT::initTreeNames()


//------------------------------------------------------------------------------
std::string const& icarus::DaqDecoderICARUSPMT::treeName(DataTrees treeID)
  { return TreeNames[static_cast<std::size_t>(treeID)]; }


//------------------------------------------------------------------------------
std::string icarus::DaqDecoderICARUSPMT::listTreeNames
  (std::string const& sep /* = " " */)
{
  std::string l;
  for (std::string const& name: TreeNames) {
    if (!l.empty()) l += sep;
    l += '\'';
    l += name;
    l += '\'';
  } // for
  return l;
} // icarus::DaqDecoderICARUSPMT::listTreeNames()


//------------------------------------------------------------------------------
// --- implementation
//------------------------------------------------------------------------------
icarus::DaqDecoderICARUSPMT::DaqDecoderICARUSPMT(Parameters const& params)
  : art::EDProducer(params)
  , fInputTags{ params().FragmentsLabels() }
  , fSurviveExceptions{ params().SurviveExceptions() }
  , fDiagnosticOutput{ params().DiagnosticOutput() }
  , fPacketDump{ params().PacketDump() }
  , fRequireKnownBoards{ params().RequireKnownBoards() }
  , fRequireBoardConfig{ params().RequireBoardConfig() }
  , fPMTconfigTag{ params().PMTconfigTag() }
  , fTriggerTag{ params().TriggerTag() }
  , fTTTresetEverySecond
    { params().TTTresetEverySecond().value_or(fTriggerTag.has_value()) }
  , fBoardSetup{ params().BoardSetup() }
  , fSkipWaveforms{ params().SkipWaveforms() }
  , fLogCategory{ params().LogCategory() }
  , fDetTimings
    { art::ServiceHandle<detinfo::DetectorClocksService const>()->DataForJob() }
  , fChannelMap{ *(art::ServiceHandle<icarusDB::IICARUSChannelMap const>{}) }
  , fOpticalTick{ fDetTimings.OpticalClockPeriod() }
  , fNominalTriggerTime{ fDetTimings.TriggerTime() }
{
  //
  // configuration check
  //
  checkBoardSetup(fBoardSetup); // throws on error
  
  //
  // consumed data products declaration
  //
  for (art::InputTag const& inputTag: fInputTags)
    consumes<artdaq::Fragments>(inputTag);
  if (fPMTconfigTag) consumes<sbn::PMTconfiguration>(*fPMTconfigTag);
  if (fTriggerTag) {
    consumes<std::vector<sbn::ExtraTriggerInfo>>(*fTriggerTag);
    if (contains(params().DataTrees(), treeName(DataTrees::Fragments)))
      consumes<std::vector<raw::Trigger>>(*fTriggerTag);
  } // if trigger
  
  //
  // produced data products declaration
  //
<<<<<<< HEAD
  for (std::string const& instanceName: getAllInstanceNames())
    produces<std::vector<raw::OpDetWaveform>>(instanceName);
=======
  if (!fSkipWaveforms) produces<std::vector<raw::OpDetWaveform>>();
>>>>>>> 18cce677
  
  //
  // additional initialization
  //
  initTrees(params().DataTrees());
  
  
  //
  // configuration dump
  //
  mf::LogInfo log(fLogCategory);
  log << "Configuration:"
    << "\n * data from one of " << fInputTags.size() << " data products:";
  for (art::InputTag const& inputTag: fInputTags)
    log << " '" << inputTag.encode() << "'";
  log
    << "\n * boards with setup: " << fBoardSetup.size();
  if (fPMTconfigTag)
    log << "\n * PMT configuration from '" << fPMTconfigTag->encode() << "'";
  else 
    log << "\n * PMT configuration not used (and some corrections will be skipped)";
  if (fTriggerTag)
    log << "\n * trigger information from: '" << fTriggerTag->encode() << '\'';
  else
    log << "\n * trigger time from event timestamp [fallback]";
  if (fRequireKnownBoards) {
    log << "\n * all readout boards in input must be known (from `"
      << params().BoardSetup.name() << "` or `"
      << params().PMTconfigTag.name() << "`)"
      ;
  }
  else {
    log << "\n * readout boards with no information (from neither `"
      << params().BoardSetup.name() << "` or `"
      << params().PMTconfigTag.name()
      << "`) are processed at the best we can (skipping corrections)"
      ;
  }
  if (fRequireBoardConfig) {
    log << "\n * all readout boards in `"
      << params().BoardSetup.name()
      << "` must appear in the PMT configuration from `"
      << params().PMTconfigTag.name() << "`"
      ;
  }
  else {
    log << "\n * all readout boards in `"
      << params().BoardSetup.name()
      << "` may lack a matching PMT configuration from `"
      << params().PMTconfigTag.name() << "`"
      ;
  }
  if (fSkipWaveforms) {
    log << "\n * PMT WAVEFORMS WILL NOT BE DECODED AND STORED";
  }
  
  //
  // sanity checks
  //
  
  if (fChannelMap.nPMTfragmentIDs() == 0) {
    throw cet::exception("DaqDecoderICARUSPMT")
      << "Channel mapping database does not report any PMT fragment ID!\n";
  } // if no PMT in database
  
  
} // icarus::DaqDecoderICARUSPMT::DaqDecoderICARUSPMT()


//------------------------------------------------------------------------------
void icarus::DaqDecoderICARUSPMT::beginRun(art::Run& run) {
  
  //sbn::PMTconfiguration const* PMTconfig = fPMTconfigTag
  //  ? run.getPointerByLabel<sbn::PMTconfiguration>(*fPMTconfigTag): nullptr;
  sbn::PMTconfiguration const* PMTconfig = fPMTconfigTag
    ? run.getHandle<sbn::PMTconfiguration>(*fPMTconfigTag).product(): nullptr;
  
  UpdatePMTConfiguration(PMTconfig);
  
} // icarus::DaqDecoderICARUSPMT::beginRun()


//------------------------------------------------------------------------------
void icarus::DaqDecoderICARUSPMT::produce(art::Event& event) {
  
  // ---------------------------------------------------------------------------
  // preparation
  //
  
  //
  // global trigger
  //
  TriggerInfo_t const triggerInfo = fetchTriggerTimestamp(event);
  {
    mf::LogDebug log { fLogCategory };
    if (fTriggerTag)
      log << "Trigger time ('" << fTriggerTag->encode() << "'): ";
    else
      log << "Trigger from event timestamp: ";
    log << triggerInfo.time << " s, bits: "
        << icarus::ns::util::bin(triggerInfo.bits.bits);
    if (triggerInfo.bits) {
      log << " {";
<<<<<<< HEAD
      for (std::string const& name
        : sbn::bits::names<sbn::triggerSource>({(unsigned int) triggerInfo.bits }))
      {
        log << ' ' << name;
      }
=======
      for (std::string const& name: names(triggerInfo.bits)) log << ' ' << name;
>>>>>>> 18cce677
      log << " }";
    } // if
    if (fTriggerTag) log << ", spill count: " << triggerInfo.gateCount;
  } // local block
  
  //
  // event ID
  //
  
  // if needed, fill the record with the basic information of the event
  if (fEventInfo) fillTreeEventID(event, *fEventInfo);
  
  //
  // output data product initialization
  //
<<<<<<< HEAD
  std::vector<ProtoWaveform_t> protoWaveforms;
=======
  std::vector<raw::OpDetWaveform> opDetWaveforms; // empty if `fSkipWaveforms`
>>>>>>> 18cce677
  
  
  // ---------------------------------------------------------------------------
  // pre-processing
  //
  
  
  // ---------------------------------------------------------------------------
  // processing
  //
  
  std::unordered_map<BoardID_t, unsigned int> boardCounts;
  bool duplicateBoards = false;
  try { // catch-all
    auto const& fragments = readInputFragments(event);
    
    for (artdaq::Fragment const& fragment: fragments) {
      
      artdaq::FragmentPtrs const& fragmentCollection
        = makeFragmentCollection(fragment);
      
      if (empty(fragmentCollection)) {
        mf::LogWarning("DaqDecoderICARUSPMT")
          << "Found a data fragment (ID=" << extractFragmentBoardID(fragment)
          << ") containing no data.";
        continue;
      } // if no data
      
      BoardID_t const boardID
        = extractFragmentBoardID(*(fragmentCollection.front()));
      if (++boardCounts[boardID] > 1U) duplicateBoards = true;
      
      appendTo(
        protoWaveforms,
        processBoardFragments(fragmentCollection, triggerInfo)
        );
      
    } // for all input fragments
    
  }
  catch (cet::exception const& e) {
    if (!fSurviveExceptions) throw;
    mf::LogError("DaqDecoderICARUSPMT")
      << "Error while attempting to decode PMT data:\n" << e.what() << '\n';
    protoWaveforms.clear();
    ++fNFailures;
  }
  catch (...) {
    if (!fSurviveExceptions) throw;
    mf::LogError("DaqDecoderICARUSPMT")
      << "Error while attempting to decode PMT data.\n";
    protoWaveforms.clear();
    ++fNFailures;
  }
  
  if (duplicateBoards) {
    mf::LogWarning log { "DaqDecoderICARUSPMT" };
    log << "found multiple data product entries for the same board:";
    for (auto [ boardID, count ]: boardCounts) {
      if (count < 2U) continue;
      log << " " << std::hex << boardID << std::dec << " (x" << count << ");";
    } // for
  } // if duplicate board fragments
  
  //
  // post-processing
  //
  sortWaveforms(protoWaveforms);
  
<<<<<<< HEAD
  std::vector<ProtoWaveform_t const*> const waveformsWithTrigger
    = findWaveformsWithNominalTrigger(protoWaveforms);
  mf::LogTrace(fLogCategory) << waveformsWithTrigger.size() << "/"
    << protoWaveforms.size() << " decoded waveforms include trigger time ("
    << fNominalTriggerTime << ").";
=======
  if (!fSkipWaveforms) {
    std::vector<raw::OpDetWaveform const*> waveformsWithTrigger
      = findWaveformsWithNominalTrigger(opDetWaveforms);
    mf::LogTrace(fLogCategory) << waveformsWithTrigger.size() << "/"
      << opDetWaveforms.size() << " decoded waveforms include trigger time ("
      << fNominalTriggerTime << ").";
  }
>>>>>>> 18cce677
  
  // ---------------------------------------------------------------------------
  // output
  //
<<<<<<< HEAD
  
  // split the waveforms by destination
  std::map<std::string, std::vector<raw::OpDetWaveform>> waveformProducts;
  for (std::string const& instanceName: getAllInstanceNames())
    waveformProducts.emplace(instanceName, std::vector<raw::OpDetWaveform>{});
  for (ProtoWaveform_t& waveform: protoWaveforms) {
    
    // on-global and span requirements overrides even `mustSave()` requirement;
    // if this is not good, user should not set `mustSave()`!
    bool const keep =
      (waveform.onGlobal || !waveform.channelSetup->onGlobalOnly)
      && (waveform.span() >= waveform.channelSetup->minSpan)
      ;
    
    if (!keep) continue;
    waveformProducts.at(waveform.channelSetup->category).push_back
      (std::move(waveform.waveform));
  } // for
  
  // put all the categories
  for (auto&& [ category, waveforms ]: waveformProducts) {
    mf::LogTrace(fLogCategory)
      << waveforms.size() << " PMT waveforms saved for "
      << (category.empty()? "standard": category) << " instance.";
    event.put(
      std::make_unique<std::vector<raw::OpDetWaveform>>(std::move(waveforms)),
      category // the instance name is the category the waveforms belong to
=======
  if (!fSkipWaveforms) {
    event.put(
      std::make_unique<std::vector<raw::OpDetWaveform>>(std::move(opDetWaveforms))
>>>>>>> 18cce677
      );
  }
  
} // icarus::DaqDecoderICARUSPMT::produce()


//------------------------------------------------------------------------------
void icarus::DaqDecoderICARUSPMT::endJob() {
  
  if (fNFailures > 0U) {
    mf::LogError(fLogCategory) << "Encountered errors on " << fNFailures
      << " events. Errors were ignored.";
  }
  
} // icarus::DaqDecoderICARUSPMT::endJob()


//------------------------------------------------------------------------------
artdaq::Fragments const& icarus::DaqDecoderICARUSPMT::readInputFragments
  (art::Event const& event) const
{
  art::Handle<artdaq::Fragments> handle;
  art::InputTag selectedInputTag; // empty
  for (art::InputTag const& inputTag: fInputTags) {
    
    mf::LogTrace(fLogCategory)
      << "DaqDecoderICARUSPMT trying data product: '" << inputTag.encode()
      << "'";
    
    art::Handle<artdaq::Fragments> thisHandle;
    if (!event.getByLabel<artdaq::Fragments>(inputTag, thisHandle)) continue;
    if (!thisHandle.isValid() || thisHandle->empty()) continue;
    
    mf::LogTrace(fLogCategory)
      << "  => data product: '" << inputTag.encode() << "' is present and has "
      << thisHandle->size() << " entries";
    
    if (!selectedInputTag.empty()) {
      throw cet::exception("DaqDecoderICARUSPMT")
        << "Found multiple suitable input candidates: '"
        << inputTag.encode() << "' and '" << selectedInputTag << "'\n";
    }
    selectedInputTag = inputTag;
    handle = thisHandle;
  } // for
  
  if (!handle.isValid()) {
    cet::exception e { "DaqDecoderICARUSPMT" };
    e << "No suitable input data product found among:";
    for (art::InputTag const& inputTag: fInputTags)
      e << " '" << inputTag.encode() << "'";
    throw e << "\n";
  }
  
  return *handle;
} // icarus::DaqDecoderICARUSPMT::readInputFragments()


//------------------------------------------------------------------------------
auto icarus::DaqDecoderICARUSPMT::findWaveformsWithNominalTrigger
  (std::vector<ProtoWaveform_t> const& waveforms) const
  -> std::vector<ProtoWaveform_t const*>
{
  std::vector<ProtoWaveform_t const*> matchedWaveforms;
  for (ProtoWaveform_t const& waveform: waveforms) {
    if (waveform.onGlobal) matchedWaveforms.push_back(&waveform);
  } // for
  return matchedWaveforms;
} // icarus::DaqDecoderICARUSPMT::findWaveformsWithNominalTrigger()


//------------------------------------------------------------------------------
bool icarus::DaqDecoderICARUSPMT::containsGlobalTrigger
  (electronics_time time, std::size_t nTicks) const
{
  return (fNominalTriggerTime >= time)
    && (fNominalTriggerTime < time + nTicks * fOpticalTick);
} // icarus::DaqDecoderICARUSPMT::containsGlobalTrigger(time, ticks)


//------------------------------------------------------------------------------
bool icarus::DaqDecoderICARUSPMT::containsGlobalTrigger
  (raw::OpDetWaveform const& waveform) const
{
  return containsGlobalTrigger
    (electronics_time{ waveform.TimeStamp() }, waveform.size());
} // icarus::DaqDecoderICARUSPMT::containsGlobalTrigger(waveform)


//------------------------------------------------------------------------------
bool icarus::DaqDecoderICARUSPMT::UpdatePMTConfiguration
  (sbn::PMTconfiguration const* PMTconfig)
{
  fBoardInfoLookup.emplace(matchBoardConfigurationAndSetup(PMTconfig));
  
  mf::LogDebug(fLogCategory)
    << "Board information as cached:\n" << *fBoardInfoLookup;
  
  return true;
} // icarus::DaqDecoderICARUSPMT::UpdatePMTConfiguration()


auto icarus::DaqDecoderICARUSPMT::matchBoardConfigurationAndSetup
  (sbn::PMTconfiguration const* PMTconfig) const
  -> daq::details::BoardInfoLookup
{
  /*
   * We need to support the case where no PMT configuration is known
   * (that is the standard situation in the online monitor).
   * The "strategy" is that in such cases we give up the correct time stamp
   * decoding; if the setup information contains a fragment ID, it may be
   * possible to do a little better, that is to use the setup information
   * (this is not possible without knowing the fragment ID that each bit of
   * setup information pertains).
   * 
   * So the cases for a board are:
   * * setup information is not present: encountering such a board will cause
   *   an exception to be thrown (implemented elsewhere)
   * * PMT configuration and setup present: full configuration
   *     * exception thrown if setup fragment ID is present and inconsistent
   * * PMT configuration not present: a general warning is printed;
   *     * boards with setup fragment ID information: add setup information
   *       to the "database" for the board: it will be used for partial
   *       timestamp reconstruction
   *     * boards without setup fragment ID information: board will not be
   *       added into the database; no specific correction will be performed;
   *       a warning is printed for each board
   * 
   */
  
  // dictionary of board configurations (if any)
  std::vector<std::pair<std::string, sbn::V1730Configuration const*>>
    configByName;
  if (PMTconfig) {
    if (!PMTconfig->boards.empty())
      configByName.reserve(PMTconfig->boards.size());
    for (sbn::V1730Configuration const& boardConfig: PMTconfig->boards)
      configByName.emplace_back(boardConfig.boardName, &boardConfig);
    std::sort(configByName.begin(), configByName.end()); // sorted by board name
  } // if we have configuration
  
  
  auto findPMTconfig = [this, &configByName]
    (std::string const& name) -> sbn::V1730Configuration const*
    {
      if (!hasPMTconfiguration()) return nullptr;
      auto const* ppBoardConfig
        = daq::details::binarySearch(configByName, name);
      if (!ppBoardConfig) {
        if (!fRequireBoardConfig) return nullptr;
        throw cet::exception("DaqDecoderICARUSPMT")
          << "No DAQ configuration found for PMT readout board '"
          << name << "'\n"
            "If this is expected, you may skip this check by setting "
            "DaqDecoderICARUSPMT module configuration `RequireBoardConfig`"
            " to `false`.\n"
          ;
      }
      return ppBoardConfig->second;
    }; // findPMTconfig()
  
  // the filling is driven by boards configured in the module
  // (which is the reason a setup entry is mandatory)
  daq::details::BoardInfoLookup::Database_t boardInfoByFragment;
  
  for (daq::details::BoardSetup_t const& boardSetup: fBoardSetup) {
    
    std::string const& boardName = boardSetup.name;
    
    sbn::V1730Configuration const* pBoardConfig = findPMTconfig(boardName);
    
    if (pBoardConfig) {
      // fragment ID from configuration and setup must match if both present
      if (boardSetup.hasFragmentID()
        && (boardSetup.fragmentID != pBoardConfig->fragmentID)
      ) {
        throw cet::exception("DaqDecoderICARUSPMT")
          << "Board '" << boardName << "' has fragment ID "
          << std::hex << pBoardConfig->fragmentID << std::dec
          << " but it is set up as "
          << std::hex << boardSetup.fragmentID << std::dec
          << "!\n";
      } // if fragment ID in setup
    }
    else {
      if (boardSetup.hasFragmentID()) {
        mf::LogPrint(fLogCategory)
          << "Board '" << boardName
          << "' has no configuration information;"
            " some time stamp corrections will be skipped.";
        // to avoid this, make a PMT configuration available from input file
      }
      else {
        mf::LogPrint(fLogCategory)
          << "Board '" << boardName
          << "' can't be associated to a fragment ID;"
            " its time stamp corrections will be skipped.";
        // to avoid this, add a `BoardSetup.FragmentID` entry for it in the
        // configuration of this module, or make a PMT configuration available
        continue; // no entry for this board at all
      }
    }
    
    unsigned int const fragmentID
      = pBoardConfig? pBoardConfig->fragmentID: boardSetup.fragmentID;
    assert(fragmentID != daq::details::BoardSetup_t::NoFragmentID);
    
    nanoseconds const preTriggerTime
      = pBoardConfig
      ? (pBoardConfig->bufferLength * (1.0f - pBoardConfig->postTriggerFrac))
        * fOpticalTick
      : nanoseconds{ 0.0 }
      ;
    
    daq::details::BoardFacts_t boardFacts {
      preTriggerTime  // ditto
      };
    
    boardInfoByFragment.push_back({
      fragmentID,               // fragmentID
      &boardSetup,              // setup
      pBoardConfig,             // config
      std::move(boardFacts)     // facts
      });
  } // for
  
  return daq::details::BoardInfoLookup{ std::move(boardInfoByFragment) };
  
} // icarus::DaqDecoderICARUSPMT::matchBoardConfigurationAndSetup()


//------------------------------------------------------------------------------
auto icarus::DaqDecoderICARUSPMT::fetchNeededBoardInfo(
  daq::details::BoardInfoLookup::BoardInfo_t const* boardInfo,
  unsigned int fragmentID
) const -> NeededBoardInfo_t {
  
  using util::quantities::intervals::microseconds;
  
  return NeededBoardInfo_t{
    // name
      ((boardInfo && boardInfo->config)
        ? boardInfo->config->boardName: ("<ID=" + std::to_string(fragmentID)))
    // bufferLength
    , ((boardInfo && boardInfo->config)
        ? boardInfo->config->bufferLength * fOpticalTick: nanoseconds{ 0.0 }
      )
    // preTriggerTime
    , (boardInfo? boardInfo->facts.preTriggerTime: nanoseconds{ 0.0 })
    // PMTtriggerDelay
    , ((boardInfo && boardInfo->setup)
        ? boardInfo->setup->triggerDelay: nanoseconds{ 0.0 })
    // TTTresetDelay
    , ((boardInfo && boardInfo->setup)
        ? boardInfo->setup->TTTresetDelay: nanoseconds{ 0.0 })
    , ((boardInfo && boardInfo->setup)?
        &(boardInfo->setup->channelSettings): nullptr)
    };
      
} // icarus::DaqDecoderICARUSPMT::fetchNeededBoardInfo()


//------------------------------------------------------------------------------
auto icarus::DaqDecoderICARUSPMT::fetchTriggerTimestamp
  (art::Event const& event) const -> TriggerInfo_t
{
  
  if (!fTriggerTag)
    return { SplitTimestamp_t(event.time().value()), 0U };
  
  
  auto const& extraTrigger
    = event.getProduct<sbn::ExtraTriggerInfo>(*fTriggerTag);
  if (!extraTrigger.isValid()) {
    // this means there is some problem from trigger decoder;
    // while we might recover additional information from other data products,
    // we expect those to be as problematic.
    throw cet::exception("DaqDecoderICARUSPMT")
      << "Extra trigger information from '"
      << fTriggerTag->encode() << "' is marked as invalid!\n";
  }
  
  if (fDiagnosticOutput) {
    mf::LogVerbatim(fLogCategory)
      << "Extended trigger information:\n" << extraTrigger;
  }
  
  auto const& triggers
    = event.getProduct<std::vector<raw::Trigger>>(*fTriggerTag);
  if (triggers.size() != 1U) {
    // if this is hit, the decoder needs some development to correctly deal
    // with input with no trigger, or more than one
    throw cet::exception("DaqDecoderICARUSPMT")
      << "Found " << triggers.size() << " raw::Trigger from '"
      << fTriggerTag->encode() << "', can deal only with 1.\n";
  }
  raw::Trigger const& trigger = triggers.front();
  
  long long int const relBeamGate = timestampDiff
    (extraTrigger.beamGateTimestamp, extraTrigger.triggerTimestamp);
  
  unsigned int const gateCount = extraTrigger.gateID;
  
  return {
      SplitTimestamp_t
        { static_cast<long long int>(extraTrigger.triggerTimestamp) }
    , relBeamGate
    , trigger.TriggerBits()
    , gateCount
    };
  
} // icarus::DaqDecoderICARUSPMT::fetchTriggerTimestamp()


//------------------------------------------------------------------------------
artdaq::FragmentPtrs icarus::DaqDecoderICARUSPMT::makeFragmentCollection
  (artdaq::Fragment const& sourceFragment) const
{
  switch (sourceFragment.type()) {
    case sbndaq::FragmentType::CAENV1730:
      return makeFragmentCollectionFromFragment(sourceFragment);
    case artdaq::Fragment::ContainerFragmentType:
      return makeFragmentCollectionFromContainerFragment(sourceFragment);
    default:
      throw cet::exception("DaqDecoderICARUSPMT")
        << "Unexpected PMT data product fragment type: "
        << static_cast<int>(sourceFragment.type()) << " ('"
        << sbndaq::fragmentTypeToString
          (static_cast<sbndaq::FragmentType>(sourceFragment.type()))
        << "')\n";
  } // switch
} // icarus::DaqDecoderICARUSPMT::makeFragmentCollection()


//------------------------------------------------------------------------------
artdaq::FragmentPtrs
icarus::DaqDecoderICARUSPMT::makeFragmentCollectionFromFragment
  (artdaq::Fragment const& sourceFragment) const
{
  assert(sourceFragment.type() == sbndaq::FragmentType::CAENV1730);
  artdaq::FragmentPtrs fragColl;
  fragColl.push_back(std::make_unique<artdaq::Fragment>(sourceFragment));
  return fragColl;
} // icarus::DaqDecoderICARUSPMT::makeFragmentCollectionFromFragment()


//------------------------------------------------------------------------------
artdaq::FragmentPtrs
icarus::DaqDecoderICARUSPMT::makeFragmentCollectionFromContainerFragment
  (artdaq::Fragment const& sourceFragment) const
{
  assert(sourceFragment.type() == artdaq::Fragment::ContainerFragmentType);
  artdaq::ContainerFragment const containerFragment{ sourceFragment };
  
  if (containerFragment.block_count() == 0) return {};
    
  artdaq::FragmentPtrs fragColl;
  for (auto const iFrag: util::counter(containerFragment.block_count()))
    fragColl.push_back(containerFragment.at(iFrag));
  
  return fragColl;
} // icarus::DaqDecoderICARUSPMT::makeFragmentCollectionFromContainerFragment()


//------------------------------------------------------------------------------
void icarus::DaqDecoderICARUSPMT::checkFragmentType
  (artdaq::Fragment const& artdaqFragment) const
{
  if (artdaqFragment.type() == sbndaq::FragmentType::CAENV1730) return;
  
  throw cet::exception("DaqDecoderICARUSPMT")
    << "Unexpected PMT fragment data type: '"
    << sbndaq::fragmentTypeToString
      (static_cast<sbndaq::FragmentType>(artdaqFragment.type()))
    << "'\n";
  
} // icarus::DaqDecoderICARUSPMT::checkFragmentType


//------------------------------------------------------------------------------
auto icarus::DaqDecoderICARUSPMT::processBoardFragments(
  artdaq::FragmentPtrs const& artdaqFragments,
  TriggerInfo_t const& triggerInfo
) -> std::vector<ProtoWaveform_t> {
  
  if (artdaqFragments.empty()) return {};
  
  artdaq::Fragment const& referenceFragment = *(artdaqFragments.front());
  assert(&referenceFragment);
  
  checkFragmentType(referenceFragment);
  
  NeededBoardInfo_t const boardInfo
    = neededBoardInfo(artdaqFragments.front()->fragmentID());
  
  mf::LogTrace(fLogCategory)
    << " - " << boardInfo.name << ": " << artdaqFragments.size()
    << " fragments";
  
  std::vector<ProtoWaveform_t> waveforms;
  for (artdaq::FragmentPtr const& fragment: artdaqFragments)
    appendTo(waveforms, processFragment(*fragment, boardInfo, triggerInfo));
  
  mergeWaveforms(waveforms);
  
  return { waveforms };
  
} // icarus::DaqDecoderICARUSPMT::processBoardFragments()


//------------------------------------------------------------------------------
auto icarus::DaqDecoderICARUSPMT::processFragment(
  artdaq::Fragment const& artdaqFragment,
  NeededBoardInfo_t const& boardInfo,
  TriggerInfo_t const& triggerInfo
) -> std::vector<ProtoWaveform_t> {
  
  checkFragmentType(artdaqFragment);
  
  if (fPacketDump) {
    mf::LogVerbatim{ fLogCategory } << "PMT packet:"
      << "\n" << std::string(80, '-')
      << "\n" << sbndaq::dumpFragment(artdaqFragment)
      << "\n" << std::string(80, '-')
      ;
  } // if diagnostics
  
  FragmentInfo_t const fragInfo = extractFragmentInfo(artdaqFragment);
  
  auto const timeStamp
    = fragmentWaveformTimestamp(fragInfo, boardInfo, triggerInfo.time);
    
  if (fTreeFragment) fillPMTfragmentTree(fragInfo, triggerInfo, timeStamp);
  
<<<<<<< HEAD
  return (timeStamp != NoTimestamp)
    ? createFragmentWaveforms(fragInfo, boardInfo.channelSetup(), timeStamp)
    : std::vector<ProtoWaveform_t>{}
=======
  return ((timeStamp != NoTimestamp) && !fSkipWaveforms)
    ? createFragmentWaveforms(fragInfo, timeStamp)
    : std::vector<raw::OpDetWaveform>{}
>>>>>>> 18cce677
    ;
  
} // icarus::DaqDecoderICARUSPMT::processFragment()


//------------------------------------------------------------------------------
auto icarus::DaqDecoderICARUSPMT::createFragmentWaveforms(
  FragmentInfo_t const& fragInfo, AllChannelSetup_t const& channelSetup,
  electronics_time const timeStamp
) const -> std::vector<ProtoWaveform_t>
{

  assert(timeStamp != NoTimestamp);
  
  std::vector<ProtoWaveform_t> protoWaveforms; // output collection
    
  std::optional<mf::LogVerbatim> diagOut;
  if (fDiagnosticOutput) diagOut.emplace(fLogCategory);
  
  icarusDB::DigitizerChannelChannelIDPairVec const& digitizerChannelVec
    = fChannelMap.getChannelIDPairVec
      (effectivePMTboardFragmentID(fragInfo.fragmentID))
    ;
  
  // allocate the vector outside the loop since we'll reuse it over and over
  std::vector<std::uint16_t> wvfm(fragInfo.nSamplesPerChannel);
  
  // all waveforms share the same timestamp,
  // so either all contain the global trigger, or they all do not
  bool const onGlobal = containsGlobalTrigger(timeStamp, wvfm.size());
  
  auto channelNumberToChannel
    = [&digitizerChannelVec](unsigned short int channelNumber) -> raw::Channel_t
    {
      for (auto const [ chNo, chID ]: digitizerChannelVec)
        if (chNo == channelNumber) return chID;
      return sbn::V1730channelConfiguration::NoChannelID;
    };
  
  if (diagOut)
    (*diagOut) << "      " << digitizerChannelVec.size() << " channels:";
  
  std::size_t iNextChunk = 0;
  for (unsigned short int const channelNumber: util::counter(16U)) {
    
    if ((fragInfo.enabledChannels & (1 << channelNumber)) == 0) {
      if (diagOut)
        (*diagOut) << " " << channelNumber << " [disabled];";
      continue;
    }
    
    std::size_t const iChunk = iNextChunk++;
    
    daq::details::BoardSetup_t::ChannelSetup_t const& thisChannelSetup
      = channelSetup.at(channelNumber); // this setup must be available
      
    if (thisChannelSetup.mustSkip()) {
      mf::LogTrace(fLogCategory)
        << "Channel number " << channelNumber << " of board 0x"
        << std::hex << fragInfo.fragmentID << std::dec
        << " is enabled but is requested to be skipped.";
      continue;
    }
    
    //
    // assign the offline channel ID
    //
    raw::Channel_t channel = thisChannelSetup.hasChannel()
      ? thisChannelSetup.channelID: channelNumberToChannel(channelNumber);
    
    if (!thisChannelSetup.isChannel(channel)) {
      if (thisChannelSetup.mustSave()) {
        /*
         * Assuming that there are no errors in the database and in the logic
         * of this function, this is a "special" channel not connected to a PMT,
         * and the configuration of the module is explicitly asking for it to
         * be saved but it does not specify a channel ID for it
         * (the module configuration is the only source of ID for such channels)
         * Together with the request for saving the channel is,
         * the configuration should also provide the ID to save it with.
         */
        throw cet::exception("DaqDecoderICARUSPMT")
          << "Channel number " << channelNumber << " of board 0x"
          << std::hex << fragInfo.fragmentID << std::dec 
          << " is not associated to any channel ID"
          << " but was demanded to be saved.\n"
          ;
      }
      mf::LogTrace(fLogCategory)
        << "Channel number " << channelNumber << " of board 0x"
        << std::hex << fragInfo.fragmentID << std::dec
        << " is enabled but not associated to any channel ID:"
           " it will be skipped.";
      continue;
    } // if no channel ID
    assert(thisChannelSetup.isChannel(channel));
    
    //
    // global trigger
    //
    
    // we never skip waveforms not on global trigger here, because after merging
    // they may become part of a waveform that is on it; same about minimum span
    
    
    //
    // fill the waveform data
    //
    std::size_t const ch_offset = iChunk * fragInfo.nSamplesPerChannel;
    std::copy_n(fragInfo.data + ch_offset, wvfm.size(), wvfm.begin());
    
    //
    // create the proto-waveform
    //
    auto const [ itMin, itMax ] = std::minmax_element(wvfm.begin(), wvfm.end());
    protoWaveforms.push_back({ // create the waveform and its ancillary info
        raw::OpDetWaveform{ timeStamp.value(), channel, wvfm }  // waveform
      , &thisChannelSetup                                       // channelSetup
      , onGlobal                                                // onGlobal
      , *itMin                                                  // minSample
      , *itMax                                                  // maxSample
      });
    
    mf::LogTrace log(fLogCategory);
    log << "PMT channel " << dumpChannel(protoWaveforms.back())
      << " has " << wvfm.size() << " samples (read from entry #" << iChunk
      << " in fragment data) starting at electronics time " << timeStamp;
    if (protoWaveforms.back().onGlobal) log << ", on global trigger";
    if (!protoWaveforms.back().channelSetup->category.empty()) {
      log << "; category: '" << protoWaveforms.back().channelSetup->category
        << "'";
    }
    
  } // for all channels in the board
  
  
  if (diagOut) {
    (*diagOut)
      << "      - number of waveforms decoded: " << protoWaveforms.size();
    if (!protoWaveforms.empty() && protoWaveforms.back().onGlobal)
      (*diagOut) << "      - matches global trigger!";
  } // if diagnostics
  
  return protoWaveforms;
  
} // icarus::DaqDecoderICARUSPMT::createFragmentWaveforms()


//------------------------------------------------------------------------------
unsigned int icarus::DaqDecoderICARUSPMT::mergeWaveforms
  (std::vector<ProtoWaveform_t>& waveforms) const
{
  std::size_t const nWaveforms = waveforms.size();
  if (nWaveforms < 2) return 0U;
  
  // matching criteria: allow rounding error (10 ps)
  // and require the second time closer than half a tick from the first one
  auto const matchTimes = [this](electronics_time a, electronics_time b)
    { return ((a - 0.01_ns) < b) && (b  < a + fOpticalTick / 2.0); };
  
  sortWaveforms(waveforms);
  
  // define the merging groups
  std::vector<std::vector<std::size_t>> waveformGroups;
  std::size_t iWave = 0U;
  do {
    // start a new group with the next available waveform
    std::vector<std::size_t> group{ iWave }; // one element: `iWave`
    
    // merge all following waveforms contiguous to this group
    electronics_time currentEnd = waveformEndTime(waveforms[iWave]);
    raw::Channel_t const currentChannel
      = waveforms[iWave].waveform.ChannelNumber();
    while (++iWave < nWaveforms) {
      raw::OpDetWaveform const& waveform = waveforms[iWave].waveform;
      if (waveform.ChannelNumber() != currentChannel) break;
      if (!matchTimes(currentEnd, waveformStartTime(waveform))) break;
      group.push_back(iWave);
      currentEnd = waveformEndTime(waveform);
    } // while matching times
    
    waveformGroups.push_back(std::move(group));
  } while (iWave < nWaveforms);
  
  std::vector<ProtoWaveform_t> mergedWaveforms;
  mergedWaveforms.reserve(waveformGroups.size());
  for (auto const& group: waveformGroups)
    mergedWaveforms.push_back(mergeWaveformGroup(waveforms, group));
  waveforms = std::move(mergedWaveforms);
  return nWaveforms - waveforms.size();
} // icarus::DaqDecoderICARUSPMT::mergeWaveforms()


//------------------------------------------------------------------------------
auto icarus::DaqDecoderICARUSPMT::mergeWaveformGroup(
  std::vector<ProtoWaveform_t>& allWaveforms,
  std::vector<std::size_t> const& indices
) const -> ProtoWaveform_t {
  
  if (indices.empty()) {
    throw std::logic_error
      { "DaqDecoderICARUSPMT::mergeWaveformGroup(): empty waveform group." };
  }
  
  auto itIndex = indices.begin();
  auto const iend = indices.end();
  ProtoWaveform_t mergedWaveform{ std::move(allWaveforms.at(*itIndex)) };
  /*
  mf::LogTrace("DaqDecoderICARUSPMT")
    << "Extending waveform [#" << (*itIndex) << "] channel="
    << dumpChannel(mergedWaveform) << " time="
    << waveformStartTime(mergedWaveform) << " -- "
    << waveformEndTime(mergedWaveform) << " (" << mergedWaveform.waveform.size()
    << " samples)"
    ;
  */
  while (++itIndex != iend) {
    ProtoWaveform_t& wf = allWaveforms.at(*itIndex);
    mf::LogTrace("DaqDecoderICARUSPMT")
      << " - extending waveform channel=" << dumpChannel(mergedWaveform)
      << " time=" << waveformStartTime(mergedWaveform)
      << " -- " << waveformEndTime(mergedWaveform)
      << " (" << mergedWaveform.waveform.size()
      << " samples) with waveform [#" << (*itIndex) << "] channel="
      << dumpChannel(wf) << " at time=" << waveformStartTime(wf.waveform)
      << " (" << wf.waveform.size() << " samples)"
      ;
    if (mergedWaveform.waveform.ChannelNumber() != wf.waveform.ChannelNumber())
    {
      throw std::logic_error{
        "DaqDecoderICARUSPMT::mergeWaveformGroup(): "
        "attempt to merge waveforms from channels "
        + std::to_string(mergedWaveform.waveform.ChannelNumber())
        + " and " + std::to_string(wf.waveform.ChannelNumber())
        };
    }
    if (wf.waveform.empty()) {
      throw std::logic_error{
        "DaqDecoderICARUSPMT::mergeWaveformGroup(): "
        "attempt to merge a waveform (channel "
        + std::to_string(mergedWaveform.waveform.ChannelNumber())
        + ", timestamp " + std::to_string(wf.waveform.TimeStamp()) + " again"
        };
    }
    if (wf.channelSetup->category != mergedWaveform.channelSetup->category) {
      throw std::logic_error{
        "DaqDecoderICARUSPMT::mergeWaveformGroup(): "
        "attempt to merge a waveform (channel "
        + std::to_string(mergedWaveform.waveform.ChannelNumber())
        + " of category '" + mergedWaveform.channelSetup->category
        + "' with a waveform (channel "
        + std::to_string(wf.waveform.ChannelNumber())
        + " of the different category '" + wf.channelSetup->category + "'"
        };
    }
    if (wf.channelSetup != mergedWaveform.channelSetup) {
      throw std::logic_error{
        "DaqDecoderICARUSPMT::mergeWaveformGroup(): "
        "attempt to merge a waveform (channel "
        + std::to_string(mergedWaveform.waveform.ChannelNumber())
        + " with channel settings different than the other waveform (channel "
        + std::to_string(wf.waveform.ChannelNumber())
        };
    }
    // raw::OpDetWaveform happen to be `std::vector`, so this will work:
    std::size_t const expectedSize [[maybe_unused]]
      = mergedWaveform.waveform.size() + wf.waveform.size();
    appendTo(mergedWaveform.waveform, std::move(wf.waveform));
    mergedWaveform.onGlobal |= wf.onGlobal;
    if (wf.minSample < mergedWaveform.minSample)
      mergedWaveform.minSample = wf.minSample;
    if (wf.maxSample > mergedWaveform.maxSample)
      mergedWaveform.maxSample = wf.maxSample;
    assert(wf.waveform.empty());
    assert(mergedWaveform.waveform.size() == expectedSize);
  } // while
  return mergedWaveform;
} // icarus::DaqDecoderICARUSPMT::mergeWaveformGroup()


//------------------------------------------------------------------------------
void icarus::DaqDecoderICARUSPMT::fillPMTfragmentTree(
  FragmentInfo_t const& fragInfo,
  TriggerInfo_t const& triggerInfo,
  electronics_time waveformTimestamp
) {
  
  if (!fTreeFragment) return;
  
  fTreeFragment->data.fragmentID = fragInfo.fragmentID;
  fTreeFragment->data.fragCount = fragInfo.eventCounter;
  fTreeFragment->data.TriggerTimeTag = fragInfo.TTT;
  fTreeFragment->data.trigger = triggerInfo.time;
  fTreeFragment->data.relBeamGate = triggerInfo.relBeamGateTime;
  fTreeFragment->data.fragTime
    = { static_cast<long long int>(fragInfo.fragmentTimestamp) };
  fTreeFragment->data.waveformTime = waveformTimestamp.value();
  fTreeFragment->data.waveformSize = fragInfo.nSamplesPerChannel;
  fTreeFragment->data.triggerBits = triggerInfo.bits;
  fTreeFragment->data.gateCount = triggerInfo.gateCount;
  fTreeFragment->data.onGlobalTrigger
    = containsGlobalTrigger(waveformTimestamp, fragInfo.nSamplesPerChannel);
  assignEventInfo(fTreeFragment->data);
  fTreeFragment->tree->Fill();
  
} // icarus::DaqDecoderICARUSPMT::fillPMTfragmentTree()


//------------------------------------------------------------------------------
auto icarus::DaqDecoderICARUSPMT::extractFragmentBoardID
  (artdaq::Fragment const& fragment) -> BoardID_t
{
  return static_cast<BoardID_t>(fragment.fragmentID());
} // icarus::DaqDecoderICARUSPMT::extractFragmentBoardID()


//------------------------------------------------------------------------------
auto icarus::DaqDecoderICARUSPMT::extractFragmentInfo
  (artdaq::Fragment const& artdaqFragment) const -> FragmentInfo_t
{
  //
  // fragment ID, timestamp and data begin
  //
  artdaq::Fragment::fragment_id_t const fragment_id
    = artdaqFragment.fragmentID();
  artdaq::Fragment::timestamp_t const fragmentTimestamp
    = artdaqFragment.timestamp();
  std::uint16_t const* data_begin = reinterpret_cast<std::uint16_t const*>
    (artdaqFragment.dataBeginBytes() + sizeof(sbndaq::CAENV1730EventHeader));

  //
  // event counter, trigger time tag, enabled channels
  //
  sbndaq::CAENV1730Fragment const fragment { artdaqFragment };
  sbndaq::CAENV1730FragmentMetadata const& metafrag = *(fragment.Metadata());
  sbndaq::CAENV1730EventHeader const& header = fragment.Event()->Header;
  
  unsigned int const eventCounter = header.eventCounter;
  
  unsigned int const TTT =  header.triggerTimeTag;
  
  std::uint16_t const enabledChannels = header.ChannelMask();

  //
  // samples per channel
  //
  // artDAQ size is measured in 4-byte words
  std::size_t const eventSize = header.eventSize * sizeof(std::uint32_t);
  
  constexpr std::size_t headerSize = sizeof(sbndaq::CAENV1730EventHeader);
  
  std::size_t const sampleDataSize = eventSize - headerSize;
  
  std::size_t const samplesInFragment = sampleDataSize / sizeof(std::uint16_t);
  
  std::size_t const nChannelsPerBoard = metafrag.nChannels;
  std::size_t const nSamplesPerChannel = samplesInFragment / nChannelsPerBoard;
  
  //
  // diagnostics dump
  //
  if (fDiagnosticOutput) {
    
    mf::LogVerbatim{ fLogCategory }
      << "----> PMT Fragment ID: " << std::hex << fragment_id << std::dec
        << ", size: " << eventSize << " B"
        << ", data size: " << samplesInFragment << " samples"
      << "\n    "
        << "  channels/board: " << nChannelsPerBoard
        << ", enabled: " << icarus::ns::util::bin(enabledChannels)
        << ", samples/channel: " << nSamplesPerChannel
      << "\n    "
        << "  event counter: " << eventCounter
        << ", trigger time tag: " << TTT
        << ", time stamp: " << (fragmentTimestamp / 1'000'000'000UL)
          << "." << (fragmentTimestamp % 1'000'000'000UL) << " s"
      ;
    
  } // if diagnostics

  //
  // all done
  //
  return { // C++20: write the member names explicitly
    fragment_id,
    fragmentTimestamp,
    eventCounter,
    TTT,
    enabledChannels,
    nSamplesPerChannel,
    data_begin
    };
  
} // icarus::DaqDecoderICARUSPMT::extractFragmentInfo()


//------------------------------------------------------------------------------
electronics_time icarus::DaqDecoderICARUSPMT::fragmentWaveformTimestamp(
  FragmentInfo_t const& fragInfo,
  NeededBoardInfo_t const& boardInfo,
  SplitTimestamp_t triggerTime
) const {
  
  // check availability of mapping for this board, otherwise can't do anything
  std::size_t const fragment_id = fragInfo.fragmentID;
  std::size_t const eff_fragment_id = effectivePMTboardFragmentID(fragment_id);
  
  if (!fChannelMap.hasPMTDigitizerID(eff_fragment_id)) {
    mf::LogError(fLogCategory)
      << "*** PMT could not find channel information for fragment: "
      << fragment_id
      ;
    return NoTimestamp;
  }
  
  if (fTTTresetEverySecond)
    return fragmentWaveformTimestampFromTTT(fragInfo, boardInfo, triggerTime);
  else
    return fragmentWaveformTimestampOnTrigger(fragInfo, boardInfo, triggerTime);
  
} // icarus::DaqDecoderICARUSPMT::fragmentWaveformTimestamp()


//------------------------------------------------------------------------------
auto icarus::DaqDecoderICARUSPMT::fragmentWaveformTimestampOnTrigger(
  FragmentInfo_t const& /* fragInfo */,
  NeededBoardInfo_t const& boardInfo,
  SplitTimestamp_t /* triggerTime */
) const -> electronics_time {
  
  nanoseconds const preTriggerTime = boardInfo.preTriggerTime;
  nanoseconds const PMTtriggerDelay = boardInfo.PMTtriggerDelay;
  
  auto const timestamp = fNominalTriggerTime - PMTtriggerDelay - preTriggerTime;
  mf::LogTrace(fLogCategory) << "V1730 board '" << boardInfo.name
    << "' has data starting at electronics time " << timestamp
    << " = " << fNominalTriggerTime
    << " - " << PMTtriggerDelay << " - " << preTriggerTime
    ;
  return timestamp;
  
} // icarus::DaqDecoderICARUSPMT::fragmentWaveformTimestampOnTrigger()


//------------------------------------------------------------------------------
auto icarus::DaqDecoderICARUSPMT::fragmentWaveformTimestampFromTTT(
  FragmentInfo_t const& fragInfo,
  NeededBoardInfo_t const& boardInfo,
  SplitTimestamp_t triggerTime
) const -> electronics_time {
  
  /*
   * 1. goal is a timestamp in electronics time
   * 2. we have the global trigger time in electronics time
   *    (from raw::Trigger data product or from DetectorClocks service)
   * 3. board TTT and global trigger time are on the same timescale:
   *    their difference directly describes the time of the board trigger
   *    relative to the global trigger
   * 4. TTT tags the last (or after the last?) sample of the collected waveform;
   *    the time of the first sample precedes that tag by the full buffer length
   * 5. the PMT trigger itself is subject to a sequence of delays compared to
   *    the (local or global) trigger from SPEXi; here we quantify these delays
   *    from calibration offsets collectively passed via job configuration.
   */
  
  using namespace util::quantities::time_literals;
  
  //
  // 2. global trigger time
  //
  electronics_time waveformTime = fNominalTriggerTime;
  
  //
  // 3. PMT readout board trigger relative to global trigger time
  //
  unsigned int const triggerTimeNS = triggerTime.split.nanoseconds;
  
  // converted into nanoseconds (each TTT tick is 8 nanoseconds):
  unsigned int const TTT = fragInfo.TTT * 8;
  
  /*
   * The trigger time tag (TTT) on the PMT readout board is incremented every 8
   * nanoseconds, and the board is sent a reset signal every second, matching
   * the time of the change of second of the global trigger time scale
   * (International Atomic Time from White Rabbit). If the global trigger and
   * the trigger of the PMT readout happen at the same instant (which would be
   * ideally true for one fragment for each board and each event), the TTT will
   * represent exactly the number of nanoseconds of the global trigger passed
   * since the last crossing of a second boundary.
   * (in practice, this is biassed by the signal creation, propagation and
   * interpretation delays, and smeared by the clocks of the SPEXi board sending
   * the signal and the CAEN V1730 readout board, which have a period of 25 ns
   * and 8 ns, respectively).
   *
   * Multiple fragments can be collected from one PMT readout board for the same
   * event by sending the board multiple "local" triggers; these triggers are
   * all supposed to be in the neighbourhood of the global trigger time;
   * in fact, they should not be more than 1 ms away from it, since PMT readout
   * enable window is +/- 1 ms around the expected beam arrival time.
   *
   * In the most common case when global trigger and fragment tag are not
   * separated by a boundary of the second
   * (e.g. global trigger at 1620'284'028 seconds + 799'800'000 nanoseconds
   * and fragment tag 0.5 milliseconds earlier, at 1620'284'028 seconds
   * + 799'300'000 nanoseconds, i.e. with a trigger tag around 799'300'000);
   * in this example, the fragment is 0.5 ms earlier:
   * -500'000 nanoseconds = 799'300'000 (TTT) - 799'800'000 (glob. trigger)
   */
  int fragmentRelTime = static_cast<int>(TTT) - triggerTimeNS;
  if (TTT > triggerTimeNS + 500'000'000U) { // 0.5 seconds
    /*
     * case when global trigger arrives just after the boundary of the second
     * (e.g. global trigger at 1620'284'029 seconds + 300'000 nanoseconds)
     * and this fragment was tagged before that crossing (e.g. 0.5 milliseconds
     * earlier, at 1620'284'028 seconds + 999'800'000 nanoseconds, i.e. with a
     * trigger tag around 999'800'000);
     * in this example, the fragment is 0.5 ms earlier: -500'000 nanoseconds =
     * 999'800'000 (TTT) - 1'000'000'000 (second step) - 300'000 (glob. trigger)
     * and the plain difference,
     * 999'800'000 (TTT) - 300'000 (glob. trigger) = 999'500'000,
     * must be corrected by removing a whole second:
     */
    fragmentRelTime -= 1'000'000'000;
  }
  else if (TTT + 500'000'000U < triggerTimeNS) { // 0.5 seconds
    /*
     * case when global trigger arrives just before the boundary of the second
     * (e.g. global trigger at 1620'284'028 seconds + 999'800'000 nanoseconds)
     * and this fragment was tagged after that crossing (e.g. 0.5 milliseconds
     * later, at 1620'284'029 seconds + 300'000 nanoseconds, i.e. with a
     * trigger tag around 300'000 because of the pulse-per-second reset);
     * in this example, the fragment is 0.5 ms late: 500'000 nanoseconds =
     * 300'000 (TTT) + 1'000'000'000 (second step) - 999'800'000 (glob. trigger)
     * and the plain difference,
     * 300'000 (TTT) - 999'800'000 (glob. trigger) = -999'500'000,
     * must be corrected by adding a whole second:
     */
    fragmentRelTime += 1'000'000'000;
  }
  
  waveformTime += nanoseconds::castFrom(fragmentRelTime);
  
  //
  // 4. correction for relative position of sample tagged by TTT in the buffer
  //
  waveformTime -= fragInfo.nSamplesPerChannel * fOpticalTick;
  
  //
  // 5. correction for calibrated delays
  //
  /*
   * Waveform time has been expressed based on the "absolute" trigger time plus
   * an offset based on the Trigger Time Tag, which is synchronous with the
   * global trigger and reset every second.
   * We are missing a possible delay between the time of the trigger time scale
   * stepping into a new second and the the time TTT reset is effective.
   * 
   * 
   */
  
  waveformTime += boardInfo.TTTresetDelay;
  
  mf::LogTrace(fLogCategory) << "V1730 board '" << boardInfo.name
    << "' has data starting at electronics time " << waveformTime
    << " = " << fNominalTriggerTime << " (global trigger)"
    << " + " << nanoseconds(fragmentRelTime) << " (TTT - global trigger)"
    << " - " << (fragInfo.nSamplesPerChannel * fOpticalTick) << " (buffer size)"
    << " + " << boardInfo.TTTresetDelay << " (reset delay)"
    ;
  
  return waveformTime;
  
  
} // icarus::DaqDecoderICARUSPMT::fragmentWaveformTimestampFromTTT()


//------------------------------------------------------------------------------
auto icarus::DaqDecoderICARUSPMT::neededBoardInfo
  (artdaq::Fragment::fragment_id_t fragment_id) const -> NeededBoardInfo_t
{
  
  assert(fBoardInfoLookup);

  /*
   * The trigger time is always the nominal one, because that is the
   * reference time of the whole DAQ (PMT, TPC...).
   * We only need to know how sooner than the trigger the V1730 buffer
   * starts. Oh, and the delay from the global trigger time to when
   * the readout board receives and processes the trigger signal.
   */
  daq::details::BoardInfoLookup::BoardInfo_t const* boardInfo
    = fBoardInfoLookup->findBoardInfo(fragment_id);
  if (!boardInfo) {
    if (fRequireKnownBoards) {
      cet::exception e("DaqDecoderICARUSPMT");
      e << "Input fragment has ID " << fragment_id
        << " which has no associated board information (`BoardSetup`";
      if (!hasPMTconfiguration()) e << " + `.FragmentID`";
      throw e << ").\n";
    }
  }
  else {
    assert(boardInfo->fragmentID == fragment_id);
    assert(boardInfo->setup);
  }
  
  return fetchNeededBoardInfo(boardInfo, fragment_id);
} // icarus::DaqDecoderICARUSPMT::neededBoardInfo()


//------------------------------------------------------------------------------
std::set<std::string> icarus::DaqDecoderICARUSPMT::getAllInstanceNames() const {
  std::set<std::string> names;
  for (daq::details::BoardSetup_t const& setup: fBoardSetup) {
    for (daq::details::BoardSetup_t::ChannelSetup_t const& chSetup
      : setup.channelSettings
    ) {
      if (chSetup.mustSkip()) continue;
      names.insert(chSetup.category);
    } // for all channels
  } // for all boards
  return names;
} // icarus::DaqDecoderICARUSPMT::getAllInstanceNames()


//------------------------------------------------------------------------------
void icarus::DaqDecoderICARUSPMT::checkBoardSetup
  (std::vector<daq::details::BoardSetup_t> const& allBoardSetup) const
{
  //
  // duplicate special channel ID check
  //
  std::unordered_map<raw::Channel_t, unsigned int> assignedChannels;
  bool hasDuplicates = false;
  for (daq::details::BoardSetup_t const& setup: allBoardSetup) {
    for (daq::details::BoardSetup_t::ChannelSetup_t const& chSetup
      : setup.channelSettings
    ) {
      if (chSetup.mustSkip()) continue; // skipped channels do not matter anyway
      // special channels by definition have a non-empty category
      if (!chSetup.hasChannel() || chSetup.category.empty()) continue;
      if (++assignedChannels[chSetup.channelID] > 1) hasDuplicates = true;
    } // for all channels
  } // for all boards
  if (!hasDuplicates) return;
  
  art::Exception e { art::errors::Configuration };
  e << "Some channel ID are specified in multiple board special channel setup:";
  for (auto [ channelID, entries ]: assignedChannels) {
    if (entries <= 1) continue; // not a duplicate
    e << "\n - channel ID 0x" << std::hex << channelID << std::dec << ": "
      << entries << " times";
  } // for
  
  throw e;
} // icarus::DaqDecoderICARUSPMT::checkBoardSetup()


//------------------------------------------------------------------------------
unsigned int icarus::DaqDecoderICARUSPMT::extractTriggerTimeTag
  (artdaq::Fragment const& fragment)
{
  sbndaq::CAENV1730Fragment const V1730fragment { fragment };
  sbndaq::CAENV1730EventHeader const header = V1730fragment.Event()->Header;
  
  unsigned int TTT { header.triggerTimeTag }; // prevent narrowing
  return TTT;
  
} // icarus::DaqDecoderICARUSPMT::extractTriggerTimeTag()


//------------------------------------------------------------------------------
void icarus::DaqDecoderICARUSPMT::sortWaveforms
  (std::vector<ProtoWaveform_t>& waveforms) const
{
  auto byChannelThenTime = []
    (ProtoWaveform_t const& left, ProtoWaveform_t const& right)
    {
      return (left.waveform.ChannelNumber() != right.waveform.ChannelNumber())
        ? left.waveform.ChannelNumber() < right.waveform.ChannelNumber()
        : left.waveform.TimeStamp() < right.waveform.TimeStamp();
    };
  
  std::sort(waveforms.begin(), waveforms.end(), byChannelThenTime);

} // icarus::DaqDecoderICARUSPMT::sortWaveforms()


//------------------------------------------------------------------------------
void icarus::DaqDecoderICARUSPMT::initTrees
  (std::vector<std::string> const& treeNames)
{
  
  auto findTree = [](std::string const& name)
    {
      return static_cast<DataTrees>(
          std::distance(TreeNames.begin(),
          std::find(TreeNames.begin(), TreeNames.end(), name))
        );
    };
  
  for (std::string const& name: treeNames) {
    switch (findTree(name)) {
      case DataTrees::Fragments: initFragmentsTree(); break;
      case DataTrees::N:
      default:
        throw cet::exception("DaqDecoderICARUSPMT")
          << "initTrees(): no data tree supported with name '" << name
          << "'.\n";
    } // switch
  } // for names
  
} // icarus::DaqDecoderICARUSPMT::initTrees()


//------------------------------------------------------------------------------
void icarus::DaqDecoderICARUSPMT::initEventIDtree
  (TTree& tree, TreeData_EventID_t& data)
{
  
  usesEventInfo(); // this tree includes event information
  
  tree.Branch("run", &data.run);
  tree.Branch("subrun", &data.subrun);
  tree.Branch("event", &data.event);
  tree.Branch("timestamp", &data.timestamp.time, "timestamp/L");
  
} // icarus::DaqDecoderICARUSPMT::initEventIDtree()


//------------------------------------------------------------------------------
void icarus::DaqDecoderICARUSPMT::initFragmentsTree() {
  
  if (fTreeFragment) return;
  
  TTree* tree = art::ServiceHandle<art::TFileService>()
    ->make<TTree>("PMTfragments", "PMT fragment data");
  
  fTreeFragment = std::make_unique<TreeFragment_t>();
  fTreeFragment->tree = tree;
  auto& data = fTreeFragment->data;
  
  initEventIDtree(*tree, data);
  
  tree->Branch("fragmentID", &data.fragmentID);
  tree->Branch("fragCount", &data.fragCount);
  tree->Branch("fragTime", &data.fragTime.time, "fragTime/L"); // ROOT 6.24 can't detect 64-bit
  tree->Branch("fragTimeSec", &data.fragTime.split.seconds);
  tree->Branch("TTT", &data.TriggerTimeTag, "TTT/l"); // ROOT 6.24 can't detect 64-bit
  tree->Branch("trigger", &data.trigger.time, "trigger/L"); // ROOT 6.24 can't detect 64-bit
  tree->Branch("triggerSec", &data.trigger.split.seconds);
  tree->Branch("triggerNS", &data.trigger.split.nanoseconds);
  tree->Branch("relBeamGateNS", &data.relBeamGate, "relBeamGateNS/I"); // ROOT 6.24 can't handle `long` neither
  tree->Branch("waveformTime", &data.waveformTime);
  tree->Branch("waveformSize", &data.waveformSize);
  tree->Branch("triggerBits", &data.triggerBits);
  tree->Branch("gateCount", &data.gateCount);
  tree->Branch("onGlobal", &data.onGlobalTrigger);
  
} // icarus::DaqDecoderICARUSPMT::initFragmentsTree()


//------------------------------------------------------------------------------
void icarus::DaqDecoderICARUSPMT::usesEventInfo() {
  
  // the allocation of fEventInfo is the flag for event information usage
  if (!fEventInfo) fEventInfo = std::make_unique<TreeData_EventID_t>();
  
} // icarus::DaqDecoderICARUSPMT::usesEventInfo()


void icarus::DaqDecoderICARUSPMT::assignEventInfo
  (TreeData_EventID_t& treeData) const
{
  
  assert(fEventInfo);
  treeData = *fEventInfo; // nice slicing
  
} // icarus::DaqDecoderICARUSPMT::assignEventInfo()


//------------------------------------------------------------------------------
void icarus::DaqDecoderICARUSPMT::fillTreeEventID
  (art::Event const& event, TreeData_EventID_t& treeData) const
{
  art::EventID const& id = event.id();
  treeData.run    = id.run();
  treeData.subrun = id.subRun();
  treeData.event  = id.event();
  
  art::Timestamp const& timestamp = event.time();
  treeData.timestamp
    = { static_cast<int>(timestamp.timeHigh()), timestamp.timeLow() };
  
} // icarus::DaqDecoderICARUSPMT::fillTreeEventID()


//------------------------------------------------------------------------------
DEFINE_ART_MODULE(icarus::DaqDecoderICARUSPMT)


//------------------------------------------------------------------------------<|MERGE_RESOLUTION|>--- conflicted
+++ resolved
@@ -399,10 +399,6 @@
  *     signal (and increments the TTT register) with respect to the time of the
  *     time stamp of the (SPEXi) global trigger that acquired the event.
  * 
-<<<<<<< HEAD
-=======
- * 
->>>>>>> 18cce677
  */
 class icarus::DaqDecoderICARUSPMT: public art::EDProducer {
   
@@ -1356,12 +1352,10 @@
   //
   // produced data products declaration
   //
-<<<<<<< HEAD
-  for (std::string const& instanceName: getAllInstanceNames())
-    produces<std::vector<raw::OpDetWaveform>>(instanceName);
-=======
-  if (!fSkipWaveforms) produces<std::vector<raw::OpDetWaveform>>();
->>>>>>> 18cce677
+  if (!fSkipWaveforms) {
+    for (std::string const& instanceName: getAllInstanceNames())
+      produces<std::vector<raw::OpDetWaveform>>(instanceName);
+  }
   
   //
   // additional initialization
@@ -1465,15 +1459,7 @@
         << icarus::ns::util::bin(triggerInfo.bits.bits);
     if (triggerInfo.bits) {
       log << " {";
-<<<<<<< HEAD
-      for (std::string const& name
-        : sbn::bits::names<sbn::triggerSource>({(unsigned int) triggerInfo.bits }))
-      {
-        log << ' ' << name;
-      }
-=======
       for (std::string const& name: names(triggerInfo.bits)) log << ' ' << name;
->>>>>>> 18cce677
       log << " }";
     } // if
     if (fTriggerTag) log << ", spill count: " << triggerInfo.gateCount;
@@ -1489,11 +1475,7 @@
   //
   // output data product initialization
   //
-<<<<<<< HEAD
-  std::vector<ProtoWaveform_t> protoWaveforms;
-=======
-  std::vector<raw::OpDetWaveform> opDetWaveforms; // empty if `fSkipWaveforms`
->>>>>>> 18cce677
+  std::vector<ProtoWaveform_t> protoWaveforms; // empty if `fSkipWaveforms`
   
   
   // ---------------------------------------------------------------------------
@@ -1563,60 +1545,49 @@
   //
   sortWaveforms(protoWaveforms);
   
-<<<<<<< HEAD
-  std::vector<ProtoWaveform_t const*> const waveformsWithTrigger
-    = findWaveformsWithNominalTrigger(protoWaveforms);
-  mf::LogTrace(fLogCategory) << waveformsWithTrigger.size() << "/"
-    << protoWaveforms.size() << " decoded waveforms include trigger time ("
-    << fNominalTriggerTime << ").";
-=======
   if (!fSkipWaveforms) {
-    std::vector<raw::OpDetWaveform const*> waveformsWithTrigger
-      = findWaveformsWithNominalTrigger(opDetWaveforms);
+    std::vector<ProtoWaveform_t const*> const waveformsWithTrigger
+      = findWaveformsWithNominalTrigger(protoWaveforms);
     mf::LogTrace(fLogCategory) << waveformsWithTrigger.size() << "/"
-      << opDetWaveforms.size() << " decoded waveforms include trigger time ("
+      << protoWaveforms.size() << " decoded waveforms include trigger time ("
       << fNominalTriggerTime << ").";
-  }
->>>>>>> 18cce677
+  } // if !fSkipWaveforms
   
   // ---------------------------------------------------------------------------
   // output
   //
-<<<<<<< HEAD
-  
-  // split the waveforms by destination
-  std::map<std::string, std::vector<raw::OpDetWaveform>> waveformProducts;
-  for (std::string const& instanceName: getAllInstanceNames())
-    waveformProducts.emplace(instanceName, std::vector<raw::OpDetWaveform>{});
-  for (ProtoWaveform_t& waveform: protoWaveforms) {
-    
-    // on-global and span requirements overrides even `mustSave()` requirement;
-    // if this is not good, user should not set `mustSave()`!
-    bool const keep =
-      (waveform.onGlobal || !waveform.channelSetup->onGlobalOnly)
-      && (waveform.span() >= waveform.channelSetup->minSpan)
-      ;
-    
-    if (!keep) continue;
-    waveformProducts.at(waveform.channelSetup->category).push_back
-      (std::move(waveform.waveform));
-  } // for
-  
-  // put all the categories
-  for (auto&& [ category, waveforms ]: waveformProducts) {
-    mf::LogTrace(fLogCategory)
-      << waveforms.size() << " PMT waveforms saved for "
-      << (category.empty()? "standard": category) << " instance.";
-    event.put(
-      std::make_unique<std::vector<raw::OpDetWaveform>>(std::move(waveforms)),
-      category // the instance name is the category the waveforms belong to
-=======
+  
   if (!fSkipWaveforms) {
-    event.put(
-      std::make_unique<std::vector<raw::OpDetWaveform>>(std::move(opDetWaveforms))
->>>>>>> 18cce677
-      );
-  }
+    // split the waveforms by destination
+    std::map<std::string, std::vector<raw::OpDetWaveform>> waveformProducts;
+    for (std::string const& instanceName: getAllInstanceNames())
+      waveformProducts.emplace(instanceName, std::vector<raw::OpDetWaveform>{});
+    for (ProtoWaveform_t& waveform: protoWaveforms) {
+      
+      // on-global and span requirements override even `mustSave()` requirement;
+      // if this is not good, user should not set `mustSave()`!
+      bool const keep =
+        (waveform.onGlobal || !waveform.channelSetup->onGlobalOnly)
+        && (waveform.span() >= waveform.channelSetup->minSpan)
+        ;
+      
+      if (!keep) continue;
+      waveformProducts.at(waveform.channelSetup->category).push_back
+        (std::move(waveform.waveform));
+    } // for
+    
+    // put all the categories
+    for (auto&& [ category, waveforms ]: waveformProducts) {
+      mf::LogTrace(fLogCategory)
+        << waveforms.size() << " PMT waveforms saved for "
+        << (category.empty()? "standard": category) << " instance.";
+      event.put(
+        std::make_unique<std::vector<raw::OpDetWaveform>>(std::move(waveforms)),
+        category // the instance name is the category the waveforms belong to
+        );
+    }
+  } // if !fSkipWaveforms
+
   
 } // icarus::DaqDecoderICARUSPMT::produce()
 
@@ -2049,15 +2020,9 @@
     
   if (fTreeFragment) fillPMTfragmentTree(fragInfo, triggerInfo, timeStamp);
   
-<<<<<<< HEAD
-  return (timeStamp != NoTimestamp)
+  return ((timeStamp != NoTimestamp) && !fSkipWaveforms)
     ? createFragmentWaveforms(fragInfo, boardInfo.channelSetup(), timeStamp)
     : std::vector<ProtoWaveform_t>{}
-=======
-  return ((timeStamp != NoTimestamp) && !fSkipWaveforms)
-    ? createFragmentWaveforms(fragInfo, timeStamp)
-    : std::vector<raw::OpDetWaveform>{}
->>>>>>> 18cce677
     ;
   
 } // icarus::DaqDecoderICARUSPMT::processFragment()
