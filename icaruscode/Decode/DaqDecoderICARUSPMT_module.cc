--- conflicted
+++ resolved
@@ -13,18 +13,10 @@
 #include "icaruscode/Decode/DecoderTools/details/PMTDecoderUtils.h"
 #include "icaruscode/Decode/DecoderTools/Dumpers/FragmentDumper.h"
 #include "icaruscode/Decode/ChannelMapping/IICARUSChannelMap.h"
-<<<<<<< HEAD
-#include "icaruscode/Timing/DataProducts/PMTWaveformTimeCorrection.h"
-#include "icaruscode/Timing/PMTWaveformTimeCorrectionExtractor.h"
-#include "icaruscode/Timing/PMTTimingCorrections.h"
-#include "sbnobj/Common/Trigger/ExtraTriggerInfo.h" 
-#include "sbnobj/Common/Trigger/BeamBits.h"
-=======
 #include "icaruscode/IcarusObj/PMTWaveformTimeCorrection.h"
 #include "icaruscode/Timing/PMTWaveformTimeCorrectionExtractor.h"
 #include "icaruscode/Timing/IPMTTimingCorrectionService.h"
 #include "icaruscode/Timing/PMTTimingCorrections.h"
->>>>>>> 802aa144
 #include "icarusalg/Utilities/BinaryDumpUtils.h" // icarus::ns::util::bin()
 #include "icaruscode/Utilities/ArtHandleTrackerManager.h"
 
@@ -658,19 +650,11 @@
       };
 
     fhicl::Atom<std::string> CorrectionInstance {
-<<<<<<< HEAD
-        Name("CorrectionInstance"),
-        Comment
-            ("The instance name for the signal to use as reference for the time corrections"),
-        ""
-    };
-=======
       Name("CorrectionInstance"),
       Comment
         ("The instance name for the signal to use as reference for the time corrections"),
       ""
       };
->>>>>>> 802aa144
     
     fhicl::Atom<bool> ApplyCableDelayCorrection {
       Name("ApplyCableDelayCorrection"),
@@ -850,14 +834,10 @@
   bool const fRequireBoardConfig;
 
   /// String of the instance to use for the time corrections
-<<<<<<< HEAD
-  std::string fCorrectionInstance;
-=======
   std::string const fCorrectionInstance;
   
   /// Whether to apply cable delay corrections.
   bool const fApplyCableDelayCorrection;
->>>>>>> 802aa144
   
   /// Input tag of the PMT configuration.
   std::optional<art::InputTag> const fPMTconfigTag;
@@ -889,11 +869,6 @@
   /// Interface to LArSoft configuration for detector timing.
   detinfo::DetectorTimings const fDetTimings;
 
-<<<<<<< HEAD
-  detinfo::DetectorClocksData const fClocksData;
-  
-=======
->>>>>>> 802aa144
   /// Fragment/channel mapping database.
   icarusDB::IICARUSChannelMap const& fChannelMap;
 
@@ -1351,15 +1326,6 @@
 
   friend struct dumpChannel;
   friend std::ostream& operator<< (std::ostream&, ProtoWaveform_t const&);
-
-  // --- BEGIN ---- Timing corrections -----------------------------------------
-
-  /// Pointer to the online pmt corrections service
-  icarusDB::PMTTimingCorrections & fPMTTimingCorrectionsService;
-
-  icarus::timing::PMTWaveformTimeCorrectionExtractor *fPMTWaveformTimeCorrectionManager;
-
-  // --- END ---- Timing corrections -------------------------------------------
   
 }; // icarus::DaqDecoderICARUSPMT
 
@@ -1564,10 +1530,7 @@
   , fRequireKnownBoards{ params().RequireKnownBoards() }
   , fRequireBoardConfig{ params().RequireBoardConfig() }
   , fCorrectionInstance{ params().CorrectionInstance() }
-<<<<<<< HEAD
-=======
   , fApplyCableDelayCorrection{ params().ApplyCableDelayCorrection() }
->>>>>>> 802aa144
   , fPMTconfigTag{ params().PMTconfigTag() }
   , fTriggerTag{ params().TriggerTag() }
   , fTTTresetEverySecond
@@ -1586,8 +1549,6 @@
   , fLogCategory{ params().LogCategory() }
   , fDetTimings
     { art::ServiceHandle<detinfo::DetectorClocksService const>()->DataForJob() }
-  , fClocksData
-  { art::ServiceHandle<detinfo::DetectorClocksService const>()->DataForJob() }
   , fChannelMap{ *(art::ServiceHandle<icarusDB::IICARUSChannelMap const>{}) }
   , fPMTTimingCorrectionsService{
       fApplyCableDelayCorrection
@@ -1600,12 +1561,8 @@
       }
   , fOpticalTick{ fDetTimings.OpticalClockPeriod() }
   , fNominalTriggerTime{ fDetTimings.TriggerTime() }
-<<<<<<< HEAD
-  , fPMTTimingCorrectionsService{ *(art::ServiceHandle<icarusDB::PMTTimingCorrections>{}) }
-=======
   , fSaveRegulatWaveforms
     { contains(fSaveWaveformsFrom, RegularWaveformCategory) }
->>>>>>> 802aa144
 {
   //
   // configuration check
@@ -1634,14 +1591,6 @@
   //
   // produced data products declaration
   //
-<<<<<<< HEAD
-  for (std::string const& instanceName: getAllInstanceNames()){
-    if( instanceName.empty() ) continue;
-    produces<std::vector<icarus::timing::PMTWaveformTimeCorrection>>(instanceName);
-  }
-
-  produces<std::vector<raw::OpDetWaveform>>();
-=======
   
   // always write metadata for standard waveforms
   produces<std::vector<sbn::OpDetWaveformMeta>>();
@@ -1654,7 +1603,6 @@
 
   for (std::string const& instanceName: fSaveCorrectionsFrom)
     produces<std::vector<icarus::timing::PMTWaveformTimeCorrection>>(instanceName);
->>>>>>> 802aa144
   
   //
   // additional initialization
@@ -1753,18 +1701,6 @@
   
   UpdatePMTConfiguration(PMTconfig);
 
-<<<<<<< HEAD
-  fPMTTimingCorrectionsService.readTimeCorrectionDatabase(run);
-
-  fPMTWaveformTimeCorrectionManager = 
-    new icarus::timing::PMTWaveformTimeCorrectionExtractor(
-        fClocksData, 
-        fChannelMap, 
-        fPMTTimingCorrectionsService, 
-        fDiagnosticOutput);
-  
-=======
->>>>>>> 802aa144
 } // icarus::DaqDecoderICARUSPMT::beginRun()
 
 
@@ -1891,104 +1827,6 @@
   
   // ---------------------------------------------------------------------------
   // Time corrections
-<<<<<<< HEAD
-  //
-  std::map<std::string, std::vector<icarus::timing::PMTWaveformTimeCorrection>> timeCorrectionProducts;
-  for (std::string const& instanceName: getAllInstanceNames()){
-    if( instanceName.empty() ) continue;
-        timeCorrectionProducts.emplace(instanceName, 
-        std::vector<icarus::timing::PMTWaveformTimeCorrection>{360}
-    );
-  }
-  for (ProtoWaveform_t& waveform: protoWaveforms) {
-    
-    // on-global and span requirements overrides even `mustSave()` requirement;
-    // if this is not good, user should not set `mustSave()`!
-    bool const keep =
-      (waveform.onGlobal || !waveform.channelSetup->onGlobalOnly)
-      && (waveform.span() >= waveform.channelSetup->minSpan)
-      && !waveform.channelSetup->category.empty()
-      ;
-    
-    if (!keep) continue;
-
-    //std::vector<icarus::timing::PMTWaveformTimeCorrection> corrections{360};
-
-    fPMTWaveformTimeCorrectionManager->findWaveformTimeCorrections(
-        waveform.waveform, 
-        waveform.channelSetup->category,
-        waveform.channelSetup->channelID,
-        (waveform.channelSetup->category == fCorrectionInstance ? true : false),
-        timeCorrectionProducts.at(waveform.channelSetup->category) );
-    
-    //..timeCorrectionProducts.at(waveform.channelSetup->category) = corrections;
-
-  }
-
-  // ---------------------------------------------------------------------------
-  // output
-  //
-
-  //std::cout << "---Begin Print the corrections for category " << fCorrectionInstance << " -----" << std::endl;
-  //auto const & corrections = timeCorrectionProducts.at(fCorrectionInstance); 
-  //for( auto const & corr : corrections )
-  //      std::cout << corr.startTime << std::endl;
-  //std::cout << "---END Print the corrections for category " << fCorrectionInstance << " -----" << std::endl;
-
-  
-  // split the waveforms by destination
-  std::vector<raw::OpDetWaveform> waveformProducts;
-  for (ProtoWaveform_t& waveform: protoWaveforms) {
-    
-    // on-global and span requirements overrides even `mustSave()` requirement;
-    // if this is not good, user should not set `mustSave()`!
-    bool const keep =
-      (waveform.onGlobal || !waveform.channelSetup->onGlobalOnly)
-      && (waveform.span() >= waveform.channelSetup->minSpan)
-      && waveform.channelSetup->category.empty()
-      ;
-    
-    if (!keep) continue;
-
-    double correctTimeStamp = 0;
-
-    if( !fCorrectionInstance.empty() ){
-        auto waveformCorrection = timeCorrectionProducts.at(fCorrectionInstance);
-        
-        correctTimeStamp = waveform.waveform.TimeStamp() 
-            + waveformCorrection.at(waveform.waveform.ChannelNumber()).startTime;
-
-        //std::cout << " ** " << waveform.waveform.ChannelNumber() << ", "
-        //    << waveform.waveform.TimeStamp() << ", "
-        //    << waveformCorrection.at(waveform.waveform.ChannelNumber()).startTime << ", "
-        //    << correctTimeStamp << std::endl;
-
-    }
-    else{
-        correctTimeStamp 
-            = waveform.waveform.TimeStamp() 
-            + fPMTTimingCorrectionsService.getResetCableDelay(waveform.waveform.ChannelNumber());   
-    }
-
-    // Set a new Timestamp
-    waveform.waveform.SetTimeStamp(correctTimeStamp);
-    waveformProducts.push_back(std::move(waveform.waveform));
-
-  } // for
-  
-  // put all the categories
-  event.put(
-      std::make_unique<std::vector<raw::OpDetWaveform>>(std::move(waveformProducts)),
-      "" // the instance name is the category the waveforms belong to
-  );
-
-  for( auto&& [category, correction] : timeCorrectionProducts ){
-    event.put(
-      std::make_unique<std::vector<icarus::timing::PMTWaveformTimeCorrection>>(std::move(correction)),
-      category // the instance name is the category the waveforms belong to
-      );
-  }
-=======
   //
   std::map<std::string, std::vector<icarus::timing::PMTWaveformTimeCorrection>> timeCorrectionProducts;
   for (std::string const& instanceName: fSaveCorrectionsFrom)
@@ -2078,7 +1916,6 @@
   }
   
   event.put(moveToUniquePtr(waveformMeta)); // always save regular metadata
->>>>>>> 802aa144
   
 } // icarus::DaqDecoderICARUSPMT::produce()
 
