--- conflicted
+++ resolved
@@ -28,12 +28,9 @@
   daqTPCEW:                       @local::decodeTPC
   daqTPCEE:                       @local::decodeTPC
 
-<<<<<<< HEAD
+  daqTPCROI:                      @local::decodeTPCROI
+
   pmtconfig:                      @local::extractPMTconfig
-=======
-  daqTPCROI:                      @local::decodeTPCROI
-
->>>>>>> 923d5c51
   daqPMT:                         @local::decodePMT
 
   ### calwire producers
