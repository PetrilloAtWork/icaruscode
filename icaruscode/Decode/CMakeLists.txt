cet_enable_asserts()

art_make_library(
          EXCLUDE
                        TriggerConfigurationExtraction_module.cc
                        PMTconfigurationExtraction_module.cc
                        DumpTriggerConfiguration_module.cc
                        DumpPMTconfiguration_module.cc
                        DumpArtDAQfragments_module.cc
                        DumpTrigger_module.cc
                        DaqDecoderICARUSPMT_module.cc
)

set(          MODULE_LIBRARIES
                        icarus_signal_processing::Detection
                        icarus_signal_processing::Filters
                        icaruscode_TPC_Utilities
                        sbndaq_artdaq_core::sbndaq-artdaq-core_Overlays_ICARUS
                        artdaq_core::artdaq-core_Utilities
                        larcorealg::Geometry
                        lardataobj::RawData
                        larcore::Geometry_Geometry_service
                        lardata::Utilities
                        larevt::Filters
                        lardataobj::RawData
                        lardata::ArtDataHelper
<<<<<<< HEAD
=======
                        icaruscode::Decode_DecoderTools_Dumpers
>>>>>>> 10afbf75
                        Eigen3::Eigen
)

cet_build_plugin(DaqDecoderICARUSTPC art::module LIBRARIES ${MODULE_LIBRARIES})
cet_build_plugin(DaqDecoderICARUSTPCwROI art::module LIBRARIES ${MODULE_LIBRARIES})
cet_build_plugin(DaqDecoderICARUSTrigger art::module LIBRARIES ${MODULE_LIBRARIES})
cet_build_plugin(FilterNoiseICARUS art::module LIBRARIES ${MODULE_LIBRARIES})
cet_build_plugin(MCDecoderICARUSTPCwROI art::module LIBRARIES ${MODULE_LIBRARIES})

cet_build_plugin(DaqDecoderICARUSPMT art::module LIBRARIES
	icaruscode::Timing
	icaruscode::Decode_DecoderTools_Dumpers
	icaruscode::Decode_DecoderTools
	icaruscode::PMT_Algorithms
	sbnobj::Common_PMT_Data
	sbnobj::Common_Trigger
	sbndaq_artdaq_core::sbndaq-artdaq-core_Overlays_Common
	sbndaq_artdaq_core::sbndaq-artdaq-core_Overlays
	lardataobj::RawData
	larcore::Geometry_Geometry_service
	artdaq_core::artdaq-core_Data
	art_root_io::TFileService_service
	art_root_io::tfile_support
	art::Framework_Services_Registry
	messagefacility::MF_MessageLogger
	fhiclcpp::fhiclcpp
	cetlib_except::cetlib_except
	ROOT::Tree
	lardata::Utilities
	)

cet_build_plugin(PMTconfigurationExtraction art::module LIBRARIES
	icaruscode::Decode_DecoderTools
	sbnobj::Common_PMT_Data
	sbnobj::Common_Trigger
	art::Framework_Services_Registry
	fhiclcpp::fhiclcpp
	cetlib_except::cetlib_except
	)

cet_build_plugin(TriggerConfigurationExtraction art::module LIBRARIES
  icaruscode_Decode_DecoderTools
  icaruscode_Decode_DataProducts
  art::Framework_Services_Registry
  fhiclcpp::fhiclcpp
  cetlib_except::cetlib_except
  )

cet_build_plugin(DumpPMTconfiguration art::module LIBRARIES
	sbnobj::Common_PMT_Data
        lardataobj::RawData
	messagefacility::MF_MessageLogger
	fhiclcpp::fhiclcpp
	cetlib_except::cetlib_except
	)


cet_build_plugin(DumpTriggerConfiguration art::module LIBRARIES
  icaruscode_Decode_DataProducts
  messagefacility::MF_MessageLogger
  fhiclcpp::fhiclcpp
  cetlib_except::cetlib_except
  )

cet_build_plugin(DumpArtDAQfragments art::module LIBRARIES
	icaruscode::Decode_DecoderTools_Dumpers
        larcorealg::headers
	artdaq_core::artdaq-core_Data
	messagefacility::MF_MessageLogger
	fhiclcpp::fhiclcpp
	cetlib_except::cetlib_except
	)

cet_build_plugin(DumpTrigger art::module LIBRARIES
  sbnobj::Common_Trigger
  lardataobj::Simulation
  lardataobj::RawData
  messagefacility::MF_MessageLogger
  fhiclcpp::fhiclcpp
  cetlib_except::cetlib_except
  lardataalg::DetectorInfo
  )

cet_build_plugin(CopyDaqICARUSTPC art::module LIBRARIES
  sbnobj::Common_Trigger
  artdaq_core::artdaq-core_Data
  messagefacility::MF_MessageLogger
  fhiclcpp::fhiclcpp
  cetlib_except::cetlib_except
  )

install_headers()
install_fhicl()
install_source()

# Add our tools directory
add_subdirectory(DecoderTools)
add_subdirectory(ChannelMapping)
add_subdirectory(DataProducts)
<|MERGE_RESOLUTION|>--- conflicted
+++ resolved
@@ -24,10 +24,7 @@
                         larevt::Filters
                         lardataobj::RawData
                         lardata::ArtDataHelper
-<<<<<<< HEAD
-=======
                         icaruscode::Decode_DecoderTools_Dumpers
->>>>>>> 10afbf75
                         Eigen3::Eigen
 )
 
