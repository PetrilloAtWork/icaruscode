--- conflicted
+++ resolved
@@ -51,9 +51,6 @@
 //----------------------------------------------------------------------
 // Destructor.
 util::SignalShapingServiceICARUS::~SignalShapingServiceICARUS()
-<<<<<<< HEAD
-{  std::cout << "Destructor" << std::endl; }
-=======
 {
     std::cout << "In SignalShapingServiceICARUS destructor" << std::endl;
     std::cout << "Filter vec size: " << fFilterVec.size() << std::endl;
@@ -65,7 +62,6 @@
     fFilterVec.clear();
     return;
 }
->>>>>>> 9f795062
 
 
 //----------------------------------------------------------------------
