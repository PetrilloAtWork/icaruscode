# This @product_deps@ file defines dependencies for this package.

# The *parent* line must the first non-commented line and defines this product and version
# The version must be of the form vxx_yy_zz (e.g. v01_02_03)
parent icaruscode v09_28_01_01

defaultqual e20

# These optional lines define where headers, libraries, and executables go and should
# be used only if your product does not conform to the defaults.
# Format: directory_type directory_path directory_name
#   where directory_type is one of incdir, libdir, or bindir
#   where directory_path is one of product_dir, fq_dir and -
# Defaults:
# incdir  product_dir  include
# fcldir  product_dir  fcl
# libdir  fq_dir       lib
# bindir  fq_dir       bin
#

fcldir  product_dir job
gdmldir product_dir gdml
fwdir   product_dir scripts
wpdir   product_dir wire-cell-cfg

# table fragment to set FW_SEARCH_PATH needed
# to find gdml files:
table_fragment_begin
    pathPrepend(FW_SEARCH_PATH, ${ICARUSCODE_DIR}/gdml)
    pathPrepend(FHICL_FILE_PATH, .:./job)
    pathPrepend(PYTHONPATH, ${UPS_PROD_DIR}/python)
    pathPrepend(WIRECELL_PATH, ${UPS_PROD_DIR}/wire-cell-cfg)
table_fragment_end

# With "product  version" table below, we now define depdendencies

# Add the dependent product and version

product                   version
sbncode                   v09_28_01_01
icarusalg                 v09_28_01
icarusutil                v09_26_00
icarus_signal_processing  v09_26_01
<<<<<<< HEAD
icarus_data               v09_28_00 
fftw                      v3_3_9
=======
icarus_data               v09_28_01
fftw                      v3_3_8a
>>>>>>> 7d7d1bba
libwda                    v2_29_1

cetbuildtools	          v8_14_02	-	only_for_build
end_product_list

# Restore this temporarily...
# We now define allowed qualifiers and the corresponding qualifiers for the dependencies.
# Make a table by adding columns before "notes".
# e15  - with gcc 6.4.0 and -std=c++1y
qualifier  sbncode    icarusalg    icarusutil   icarus_signal_processing   icarus_data  fftw        libwda notes
e20:debug  e20:debug  e20:debug    e20:debug    e20:debug                  -nq-         -nq-        -nq-
e20:prof   e20:prof   e20:prof     e20:prof     e20:prof                   -nq-         -nq-        -nq-
e19:debug  e19:debug  e19:debug    e19:debug    e19:debug                  -nq-         -nq-        -nq-
e19:prof   e19:prof   e19:prof     e19:prof     e19:prof                   -nq-         -nq-        -nq-
c7:debug   c7:debug   c7:debug     c7:debug     c7:debug                   -nq-         -nq-        -nq-
c7:prof    c7:prof    c7:prof      c7:prof      c7:prof                    -nq-         -nq-        -nq-
end_qualifier_list

# Preserve tabs and formatting in emacs and vi / vim:

### Local Variables:
### tab-width: 8
### End:<|MERGE_RESOLUTION|>--- conflicted
+++ resolved
@@ -41,13 +41,8 @@
 icarusalg                 v09_28_01
 icarusutil                v09_26_00
 icarus_signal_processing  v09_26_01
-<<<<<<< HEAD
-icarus_data               v09_28_00 
+icarus_data               v09_28_01
 fftw                      v3_3_9
-=======
-icarus_data               v09_28_01
-fftw                      v3_3_8a
->>>>>>> 7d7d1bba
 libwda                    v2_29_1
 
 cetbuildtools	          v8_14_02	-	only_for_build
