# This @product_deps@ file defines dependencies for this package.

# The *parent* line must the first non-commented line and defines this product and version
# The version must be of the form vxx_yy_zz (e.g. v01_02_03)
parent icaruscode v08_57_00
defaultqual e17

# These optional lines define where headers, libraries, and executables go and should
# be used only if your product does not conform to the defaults.
# Format: directory_type directory_path directory_name
#   where directory_type is one of incdir, libdir, or bindir
#   where directory_path is one of product_dir, fq_dir and -
# Defaults:
# incdir  product_dir  include
# fcldir  product_dir  fcl
# libdir  fq_dir       lib
# bindir  fq_dir       bin
#
fcldir  product_dir job
gdmldir product_dir gdml
fwdir   product_dir scripts
wpdir   product_dir wire-cell-cfg

# table fragment to set FW_SEARCH_PATH needed
# to find gdml files:
table_fragment_begin
    pathPrepend(FW_SEARCH_PATH, ${ICARUSCODE_DIR}/gdml)
    pathPrepend(FHICL_FILE_PATH, .:./job)
    pathPrepend(PYTHONPATH, ${UPS_PROD_DIR}/python)
table_fragment_end

# With "product  version" table below, we now define depdendencies

# Add the dependent product and version

product             version
<<<<<<< HEAD
larsoft                   v09_00_00_rc0
=======
larsoft                   v08_57_00
>>>>>>> f6137648
icarusutil                v08_51_00
icarus_signal_processing  v08_51_00
icarus_data               v08_55_01
genie_xsec                v3_00_04a
guideline_sl              v2_0_0
fftw                      v3_3_8a
libwda                    v2_28_0
sbndaq_artdaq_core        v0_05_00_f03

cetbuildtools	          v7_15_01	-	only_for_build
end_product_list

# Restore this temporarily...
# We now define allowed qualifiers and the corresponding qualifiers for the depdencies.
# Make a table by adding columns before "notes".
# e15  - with gcc 6.4.0 and -std=c++1y
qualifier		larsoft			icarusutil   icarus_signal_processing   icarus_data  sbndaq_artdaq_core     genie_xsec              fftw  guideline_sl libwda notes
e19:debug		e19:debug		e19:debug          e19:debug               -nq-        e19:debug	       G1810a0211a:k250:e1000   debug    -nq-           -nq-
e19:opt			e19:opt			e19:opt     	   e19:opt                 -nq-        e19:opt	       G1810a0211a:k250:e1000   opt      -nq-           -nq-
e19:prof    	e19:prof		e19:prof    	   e19:prof                -nq-        e19:prof	       G1810a0211a:k250:e1000   prof     -nq-           -nq-
c7:debug    	c7:debug    	c7:debug    	   c7:debug                -nq-        c7:debug	       G1810a0211a:k250:e1000   debug    -nq-           -nq-
c7:opt      	c7:opt      	c7:opt      	   c7:opt                  -nq-        c7:opt	    	   G1810a0211a:k250:e1000   opt      -nq-           -nq-
c7:prof     	c7:prof     	c7:prof     	   c7:prof                 -nq-        c7:prof	       G1810a0211a:k250:e1000   prof     -nq-           -nq-
end_qualifier_list

# Preserve tabs and formatting in emacs and vi / vim:

### Local Variables:
### tab-width: 8
### End:<|MERGE_RESOLUTION|>--- conflicted
+++ resolved
@@ -34,11 +34,7 @@
 # Add the dependent product and version
 
 product             version
-<<<<<<< HEAD
-larsoft                   v09_00_00_rc0
-=======
 larsoft                   v08_57_00
->>>>>>> f6137648
 icarusutil                v08_51_00
 icarus_signal_processing  v08_51_00
 icarus_data               v08_55_01
